/**
 * Image Manager - Card Image Caching and Display
 * 
 * JavaScript equivalent of Python ImageManager from oldIteration.py
 * Handles card image downloading, caching, and display following YGOPRODeck API guidelines
 * - No hotlinking - download and host images locally
 * - Proper caching to avoid rate limits and IP blacklisting
 * - Async loading with proper error handling
 * - Different sizes for different display modes
 */

import { Logger } from './Logger.js';
import { config } from './config.js';

export class ImageManager {
    constructor() {
        this.logger = new Logger('ImageManager');
        
        // Cache configuration
        this.imageCache = new Map(); // In-memory cache for loaded images
        this.maxCacheSize = 1000; // Maximum number of cached images
        this.cachePrefix = 'ygo-card-image-'; // LocalStorage prefix for cached images
        
        // Standard sizes for different display modes (matching oldIteration.py scaled down)
        this.focusModeSize = { width: 60, height: 90 };    // Smaller for focus mode
        this.normalModeSize = { width: 100, height: 145 }; // Standard for normal mode
        this.detailModeSize = { width: 200, height: 290 }; // Larger for card details
        
        // Loading state management
        this.loadingImages = new Set(); // Track images currently being loaded
        this.loadingPromises = new Map(); // Store loading promises to avoid duplicate requests
        
        // Error handling
        this.failedImages = new Set(); // Track images that failed to load
        this.retryDelay = 1000; // Initial retry delay in ms
        this.maxRetries = 3; // Maximum number of retry attempts
    }

    /**
     * Load and display a card image
     * @param {string} cardId - Unique card identifier
     * @param {string} imageUrl - URL of the card image
     * @param {Object} size - Target size {width, height}
     * @param {HTMLElement} container - Container element to display the image
     * @returns {Promise<HTMLImageElement>} The loaded image element
     */
    async loadImageForDisplay(cardId, imageUrl, size = this.normalModeSize, container = null) {
        try {
            const cacheKey = this.generateCacheKey(cardId, imageUrl, size);
            
            // Check in-memory cache first
            if (this.imageCache.has(cacheKey)) {
                this.logger.debug(`Using cached image for card ${cardId}`);
                const cachedImg = this.imageCache.get(cacheKey);
                
                if (container) {
                    this.displayImage(cachedImg, container);
                }
                
                return cachedImg;
            }
            
            // Check if image is currently being loaded
            if (this.loadingPromises.has(cacheKey)) {
                this.logger.debug(`Waiting for existing load request for card ${cardId}`);
                return await this.loadingPromises.get(cacheKey);
            }
            
            // Start loading the image
            const loadPromise = this._loadAndCacheImage(cardId, imageUrl, size, cacheKey);
            this.loadingPromises.set(cacheKey, loadPromise);
            
            try {
                const img = await loadPromise;
                
                if (container) {
                    this.displayImage(img, container);
                }
                
                return img;
            } finally {
                this.loadingPromises.delete(cacheKey);
            }
            
        } catch (error) {
            this.logger.error(`Failed to load image for card ${cardId}:`, error);
            
            // Display placeholder on error
            if (container) {
                this.displayPlaceholder(container, `Card ${cardId}`);
            }
            
            throw error;
        }
    }

    /**
     * Load and cache image with proper error handling and retries
     * @private
     */
    async _loadAndCacheImage(cardId, imageUrl, size, cacheKey) {
        this.loadingImages.add(cardId);
        
        try {
            // Check if we've already failed to load this image
            if (this.failedImages.has(imageUrl)) {
                throw new Error(`Image previously failed to load: ${imageUrl}`);
            }
            
            this.logger.debug(`Loading image for card ${cardId} from ${imageUrl}`);
            
            // Try to load from browser cache first (localStorage)
            const cachedImageData = await this.getCachedImageData(cacheKey);
            if (cachedImageData) {
                this.logger.debug(`Using localStorage cached image for card ${cardId}`);
                const img = await this.createImageFromData(cachedImageData, size);
                this.cacheImageInMemory(cacheKey, img);
                return img;
            }
            
            // Download and process the image
            const img = await this.downloadAndProcessImage(imageUrl, size);
            
            // Cache the processed image
            this.cacheImageInMemory(cacheKey, img);
            await this.cacheImageData(cacheKey, img);
            
            this.logger.debug(`Successfully loaded and cached image for card ${cardId}`);
            return img;
            
        } catch (error) {
            this.logger.error(`Failed to load image for card ${cardId}:`, error);
            this.failedImages.add(imageUrl);
            throw error;
        } finally {
            this.loadingImages.delete(cardId);
        }
    }

    /**
     * Download image with proper error handling and fallback for CORS issues
     * @private
     */
    async downloadAndProcessImage(imageUrl, size) {
        return new Promise(async (resolve, reject) => {
            // For YGOPRODeck images, always use backend proxy to avoid CORS issues
            // Never try to load them directly due to CORS restrictions
            if (imageUrl && imageUrl.startsWith('https://images.ygoprodeck.com/')) {
                this.logger.debug(`YGOPRODeck image detected, using backend proxy: ${imageUrl}`);
                try {
                    const proxyResult = await this.loadImageViaProxy(imageUrl, size);
                    resolve(proxyResult);
                    return;
                } catch (proxyError) {
                    this.logger.warn(`Backend proxy failed for ${imageUrl}:`, proxyError.message);
                    // Fallback to placeholder for YGOPRODeck images
                    const placeholderImg = this.createPlaceholderImage(size);
                    resolve(placeholderImg);
                    return;
                }
            }
            
            // For non-YGOPRODeck images, use normal loading
            const img = new Image();
            
            // Set crossOrigin for cross-origin images to avoid tainted canvas issues
            img.crossOrigin = 'anonymous';
            
            // Set up event handlers
            img.onload = () => {
                this.logger.debug(`Image downloaded successfully: ${imageUrl}`);
                
                // Process the image (resize if needed)
                const processedImg = this.processImage(img, size);
                resolve(processedImg);
            };
            
            img.onerror = (error) => {
                this.logger.error(`Failed to download image: ${imageUrl}`, error);
                
                // For non-YGOPRODeck images, create a placeholder
                const placeholderImg = this.createPlaceholderImage(size);
                resolve(placeholderImg);
            };
            
            // Start the download
            img.src = imageUrl;
            
            // Set timeout for the request
            setTimeout(() => {
                if (!img.complete) {
                    this.logger.debug(`Creating placeholder for timed out image: ${imageUrl}`);
                    const placeholderImg = this.createPlaceholderImage(size);
                    resolve(placeholderImg);
                }
            }, 15000); // 15 second timeout
        });
    }

    /**
     * Load image via backend proxy
     * @private
     */
    async loadImageViaProxy(imageUrl, size) {
        return new Promise((resolve, reject) => {
            const img = new Image();
            let temp =config.API_URL ||'http://127.0.0.1:8081'
            
<<<<<<< HEAD
            const proxyUrl = `${temp}/cards/image?url=${encodeURIComponent(imageUrl)}`;
=======
            const proxyUrl = `https://ygopyguy.onrender.com/cards/image?url=${encodeURIComponent(imageUrl)}`;
>>>>>>> 6376e21b
            this.logger.debug(`Loading via proxy: ${imageUrl} -> ${proxyUrl}`);
            
            // Set crossOrigin to anonymous to avoid CORS tainted canvas issues
            // This allows canvas operations like toDataURL() to work with the proxy-loaded images
            img.crossOrigin = 'anonymous';
            
            img.onload = () => {
                this.logger.debug(`Successfully loaded image via proxy: ${imageUrl}`);
                const processedImg = this.processImage(img, size);
                resolve(processedImg);
            };
            
            img.onerror = (error) => {
                this.logger.error(`Proxy image loading failed: ${proxyUrl}`, error);
                reject(new Error(`Proxy failed for ${imageUrl}`));
            };
            
            img.src = proxyUrl;
            
            // Timeout for proxy requests
            setTimeout(() => {
                if (!img.complete) {
                    reject(new Error(`Proxy timeout for ${imageUrl}`));
                }
            }, 10000); // 10 second timeout for proxy
        });
    }

    /**
     * Create a placeholder image when real image fails to load
     * @private
     */
    createPlaceholderImage(size) {
        const canvas = document.createElement('canvas');
        canvas.width = size.width;
        canvas.height = size.height;
        const ctx = canvas.getContext('2d');
        
        // Fill background with a card-like color
        ctx.fillStyle = '#4A90E2';
        ctx.fillRect(0, 0, canvas.width, canvas.height);
        
        // Add border
        ctx.strokeStyle = '#333';
        ctx.lineWidth = 2;
        ctx.strokeRect(1, 1, canvas.width - 2, canvas.height - 2);
        
        // Add card icon
        ctx.fillStyle = 'white';
        ctx.font = `${Math.floor(size.height * 0.3)}px Arial`;
        ctx.textAlign = 'center';
        ctx.textBaseline = 'middle';
        ctx.fillText('🃏', canvas.width / 2, canvas.height / 2);
        
        // Create image element from canvas
        const img = new Image();
        img.src = canvas.toDataURL('image/png');
        img.style.width = `${size.width}px`;
        img.style.height = `${size.height}px`;
        img.style.objectFit = 'contain';
        
        return img;
    }

    /**
     * Process image (resize while maintaining aspect ratio)
     * @private
     */
    processImage(img, targetSize) {
        // Create canvas for image processing
        const canvas = document.createElement('canvas');
        const ctx = canvas.getContext('2d');
        
        // Calculate dimensions maintaining aspect ratio
        const aspectRatio = img.width / img.height;
        let { width, height } = targetSize;
        
        if (aspectRatio > (width / height)) {
            // Image is wider, constrain by width
            height = width / aspectRatio;
        } else {
            // Image is taller, constrain by height
            width = height * aspectRatio;
        }
        
        // Set canvas size
        canvas.width = width;
        canvas.height = height;
        
        // Draw and resize image
        ctx.drawImage(img, 0, 0, width, height);
        
        // Create new image element from canvas
        const processedImg = new Image();
        processedImg.src = canvas.toDataURL('image/jpeg', 0.85); // 85% quality
        processedImg.style.width = `${targetSize.width}px`;
        processedImg.style.height = `${targetSize.height}px`;
        processedImg.style.objectFit = 'contain';
        
        return processedImg;
    }

    /**
     * Display image in container
     */
    displayImage(img, container) {
        // Clear container
        container.innerHTML = '';
        
        // Create image wrapper
        const wrapper = document.createElement('div');
        wrapper.className = 'card-image-wrapper';
        
        // Create new image element instead of cloning to fix data URL display issues
        const displayImg = new Image();
        displayImg.src = img.src; // Copy the src instead of cloning
        displayImg.className = 'card-image';
        displayImg.alt = 'Yu-Gi-Oh Card';
        
        // Copy styles from original image
        displayImg.style.width = img.style.width;
        displayImg.style.height = img.style.height;
        displayImg.style.objectFit = img.style.objectFit;
        
        wrapper.appendChild(displayImg);
        container.appendChild(wrapper);
    }

    /**
     * Display placeholder when image loading fails
     */
    displayPlaceholder(container, altText = 'Card Image') {
        container.innerHTML = '';
        
        const placeholder = document.createElement('div');
        placeholder.className = 'card-image-placeholder';
        placeholder.innerHTML = `
            <div class="placeholder-content">
                <div class="placeholder-icon">🃏</div>
                <div class="placeholder-text">${altText}</div>
            </div>
        `;
        
        container.appendChild(placeholder);
    }

    /**
     * Display loading indicator
     */
    displayLoading(container) {
        container.innerHTML = '';
        
        const loading = document.createElement('div');
        loading.className = 'card-image-loading';
        loading.innerHTML = `
            <div class="loading-content">
                <div class="loading-spinner"></div>
                <div class="loading-text">Loading image...</div>
            </div>
        `;
        
        container.appendChild(loading);
    }

    /**
     * Cache image in memory with LRU eviction
     * @private
     */
    cacheImageInMemory(cacheKey, img) {
        // Implement LRU eviction if cache is full
        if (this.imageCache.size >= this.maxCacheSize) {
            const oldestKey = this.imageCache.keys().next().value;
            this.imageCache.delete(oldestKey);
            this.logger.debug(`Evicted oldest cached image: ${oldestKey}`);
        }
        
        this.imageCache.set(cacheKey, img);
        this.logger.debug(`Cached image in memory: ${cacheKey}`);
    }

    /**
     * Cache image data in localStorage
     * @private
     */
    async cacheImageData(cacheKey, img) {
        try {
            // Convert image to data URL for storage
            const canvas = document.createElement('canvas');
            const ctx = canvas.getContext('2d');
            canvas.width = img.width;
            canvas.height = img.height;
            ctx.drawImage(img, 0, 0);
            
            const dataUrl = canvas.toDataURL('image/jpeg', 0.85);
            
            // Store in localStorage with expiration
            const cacheData = {
                data: dataUrl,
                timestamp: Date.now(),
                expires: Date.now() + (7 * 24 * 60 * 60 * 1000) // 7 days
            };
            
            localStorage.setItem(this.cachePrefix + cacheKey, JSON.stringify(cacheData));
            this.logger.debug(`Cached image data in localStorage: ${cacheKey}`);
            
        } catch (error) {
            this.logger.warn(`Failed to cache image data: ${error.message}`);
            // Don't throw - caching failure shouldn't break image display
        }
    }

    /**
     * Get cached image data from localStorage
     * @private
     */
    async getCachedImageData(cacheKey) {
        try {
            const cached = localStorage.getItem(this.cachePrefix + cacheKey);
            if (!cached) return null;
            
            const cacheData = JSON.parse(cached);
            
            // Check if cache has expired
            if (Date.now() > cacheData.expires) {
                localStorage.removeItem(this.cachePrefix + cacheKey);
                return null;
            }
            
            return cacheData.data;
            
        } catch (error) {
            this.logger.warn(`Failed to get cached image data: ${error.message}`);
            return null;
        }
    }

    /**
     * Create image element from cached data
     * @private
     */
    async createImageFromData(dataUrl, size) {
        return new Promise((resolve, reject) => {
            const img = new Image();
            
            img.onload = () => {
                img.style.width = `${size.width}px`;
                img.style.height = `${size.height}px`;
                img.style.objectFit = 'contain';
                resolve(img);
            };
            
            img.onerror = () => {
                reject(new Error('Failed to create image from cached data'));
            };
            
            img.src = dataUrl;
        });
    }

    /**
     * Generate cache key for image
     * @private
     */
    generateCacheKey(cardId, imageUrl, size) {
        const urlHash = this.hashString(imageUrl);
        const sizeKey = `${size.width}x${size.height}`;
        return `${cardId}_${urlHash}_${sizeKey}`;
    }

    /**
     * Simple string hash function
     * @private
     */
    hashString(str) {
        let hash = 0;
        for (let i = 0; i < str.length; i++) {
            const char = str.charCodeAt(i);
            hash = ((hash << 5) - hash) + char;
            hash = hash & hash; // Convert to 32-bit integer
        }
        return Math.abs(hash).toString(16);
    }

    /**
     * Preload images for better performance
     */
    async preloadImage(cardId, imageUrl, size = this.normalModeSize) {
        try {
            await this.loadImageForDisplay(cardId, imageUrl, size);
            this.logger.debug(`Preloaded image for card ${cardId}`);
        } catch (error) {
            this.logger.debug(`Failed to preload image for card ${cardId}:`, error.message);
            // Don't throw - preloading failure shouldn't break the app
        }
    }

    /**
     * Clear cache (for cleanup or settings changes)
     */
    clearCache() {
        this.imageCache.clear();
        this.failedImages.clear();
        
        // Clear localStorage cache
        const keys = Object.keys(localStorage);
        keys.forEach(key => {
            if (key.startsWith(this.cachePrefix)) {
                localStorage.removeItem(key);
            }
        });
        
        this.logger.info('Image cache cleared');
    }

    /**
     * Get cache statistics
     */
    getCacheStats() {
        const localStorageCount = Object.keys(localStorage)
            .filter(key => key.startsWith(this.cachePrefix)).length;
            
        return {
            memoryCache: this.imageCache.size,
            localStorageCache: localStorageCount,
            failedImages: this.failedImages.size,
            currentlyLoading: this.loadingImages.size
        };
    }
}<|MERGE_RESOLUTION|>--- conflicted
+++ resolved
@@ -205,13 +205,10 @@
         return new Promise((resolve, reject) => {
             const img = new Image();
             let temp =config.API_URL ||'http://127.0.0.1:8081'
-            
-<<<<<<< HEAD
+
             const proxyUrl = `${temp}/cards/image?url=${encodeURIComponent(imageUrl)}`;
-=======
-            const proxyUrl = `https://ygopyguy.onrender.com/cards/image?url=${encodeURIComponent(imageUrl)}`;
->>>>>>> 6376e21b
-            this.logger.debug(`Loading via proxy: ${imageUrl} -> ${proxyUrl}`);
+
+
             
             // Set crossOrigin to anonymous to avoid CORS tainted canvas issues
             // This allows canvas operations like toDataURL() to work with the proxy-loaded images
