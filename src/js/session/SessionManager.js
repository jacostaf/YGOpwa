/**
 * Session Manager - Pack Ripper Session Management
 * 
 * Provides comprehensive session management with feature parity to ygo_ripper.py:
 * - Pack ripper sessions with card tracking
 * - Voice input processing and card recognition
 * - Session persistence and recovery
 * - Statistics and analytics
 * - Import/export functionality
 * - Card set management
 */

import { Logger } from '../utils/Logger.js';
import { config } from '../utils/config.js';

export class SessionManager {
    constructor(storage = null, logger = null) {
        this.storage = storage;
        this.logger = logger || new Logger('SessionManager');
        
        // API Configuration (matching ygo_ripper.py)
        this.apiUrl = this.getApiUrl();
        
        // Settings (will be updated from app)
        this.settings = {
            autoExtractRarity: false,
            autoExtractArtVariant: false
        };
        
        // Session state
        this.currentSession = null;
        this.sessionActive = false;
        this.sessionHistory = [];
        
        // Card sets data
        this.cardSets = [];
        this.filteredCardSets = [];
        this.currentSet = null;
        this.setCards = new Map(); // Cache for set-specific card data
        this.searchTerm = '';
        
        // Pricing data loading tracking
        this.loadingPriceData = new Set(); // Track cards with pending price requests
        
        // Event listeners
        this.listeners = {
            sessionStart: [],
            sessionStop: [],
            sessionUpdate: [],
            cardAdded: [],
            cardRemoved: [],
            sessionClear: [],
            setsLoaded: [],
            setsFiltered: [],
            setSwitched: []
        };
        
        // Configuration
        this.config = {
            autoSave: true,
            autoSaveInterval: 30000, // 30 seconds
            maxSessionHistory: 50,
            cardMatchThreshold: 0.35,
            enableFuzzyMatching: true,
            apiTimeout: 120000 // 30 second timeout for API calls
        };
        
        // Auto-save timer
        this.autoSaveTimer = null;
        
        // Common card names cache for optimization
        this.commonCardNames = new Map();
        
        this.logger.info('SessionManager initialized');
    }

    /**
     * Update settings from the app
     */
    updateSettings(settings) {
        this.settings = {
            ...this.settings,
            ...settings
        };
        this.logger.debug('SessionManager settings updated:', this.settings);
    }

    /**
     * Get API URL (matching realBackendAPI.py backend)
     * Backend runs on port 8081 as configured in realBackendAPI.py
     */
    getApiUrl() {
        // realBackendAPI.py backend runs on port 8081
        // Based on the realBackendAPI.py backend API
<<<<<<< HEAD
        return config.API_URL || 'http://127.0.0.1:8081';
=======
        return 'https://ygopyguy.onrender.com';
        //return 'http://127.0.0.1:8081';
>>>>>>> 6376e21b
    }

    /**
     * Initialize the session manager
     */
    async initialize(storage) {
        this.logger.info('Initializing session manager...');
        
        if (storage) {
            this.storage = storage;
        }
        
        try {
            // Load card sets
            await this.loadCardSets();
            
            // Load last session if available
            await this.loadLastSession();
            
            this.logger.info('Session manager initialized successfully');
            return true;
            
        } catch (error) {
            this.logger.error('Failed to initialize session manager:', error);
            throw error;
        }
    }

    /**
     * Load available card sets (matching ygo_ripper.py functionality)
     * This method handles both full set loading and search functionality
     */
    async loadCardSets(searchTerm = '') {
        try {
            this.logger.info(`Loading card sets${searchTerm ? ` with search term: "${searchTerm}"` : ' (all sets)'}...`);
            
            // Update search term
            this.searchTerm = searchTerm.trim();
            
            // For search terms, always call API directly
            // For full set list, try cache first, then API
            let sets = null;
            
            if (this.searchTerm) {
                // Always fetch search results from API
                sets = await this.fetchCardSets(this.searchTerm);
            } else {
                // Try to load full set list from storage first (for performance)
                const cachedSets = await this.storage?.get('cardSets');
                const cacheTimestamp = await this.storage?.get('cardSetsTimestamp');
                const now = Date.now();
                const cacheMaxAge = 24 * 60 * 60 * 1000; // 24 hours
                
                // Use cache if it exists and is recent
                if (cachedSets && 
                    Array.isArray(cachedSets) && 
                    cachedSets.length > 100 && // Should have many sets
                    cacheTimestamp && 
                    (now - cacheTimestamp) < cacheMaxAge) {
                    
                    this.logger.info(`Using cached card sets (${cachedSets.length} sets, cached ${Math.round((now - cacheTimestamp) / (60 * 1000))} minutes ago)`);
                    sets = cachedSets;
                } else {
                    // Fetch fresh data from API
                    this.logger.info('Fetching fresh card sets from API...');
                    sets = await this.fetchCardSets();
                    
                    // Cache the fresh data
                    if (this.storage && sets.length > 0) {
                        try {
                            await this.storage.set('cardSets', sets);
                            await this.storage.set('cardSetsTimestamp', now);
                            this.logger.info(`Cached ${sets.length} card sets for future use`);
                        } catch (cacheError) {
                            this.logger.warn('Failed to cache card sets:', cacheError);
                        }
                    }
                }
            }
            
            // Store the results
            this.cardSets = this.searchTerm ? this.cardSets : sets; // Keep full list for filtering
            this.filteredCardSets = sets;
            
            const setCount = sets.length;
            const totalCount = this.cardSets.length || setCount;
            
            this.logger.info(`Loaded ${setCount} card sets${this.searchTerm ? ` matching "${this.searchTerm}"` : ''} (total available: ${totalCount})`);
            
            // Validate set count for full loads
            if (!this.searchTerm && setCount < 500) {
                this.logger.warn(`Expected 990+ card sets but only loaded ${setCount}. Check backend API health.`);
            }
            
            // Notify listeners with comprehensive data
            this.emit('setsLoaded', { 
                sets, 
                searchTerm: this.searchTerm,
                totalSets: totalCount,
                filtered: !!this.searchTerm
            });
            
            return sets;
            
        } catch (error) {
            this.logger.error('Failed to load card sets:', error);
            
            // Enhanced error handling with user-friendly messages
            let errorMessage = 'Failed to load card sets';
            
            if (error.message.includes('backend') || error.message.includes('connect')) {
                errorMessage = 'Cannot connect to backend API. Please ensure realBackendAPI.py backend is running on port 8081.';
            } else if (error.message.includes('timeout')) {
                errorMessage = 'Request timed out. Please check your backend connection.';
            } else {
                errorMessage = `Failed to load card sets: ${error.message}`;
            }
            
            // No fallback - API must be working for the app to function
            this.cardSets = [];
            this.filteredCardSets = [];
            
            // Notify listeners of the error
            this.emit('setsLoaded', { 
                sets: [], 
                searchTerm: this.searchTerm,
                error: errorMessage,
                totalSets: 0
            });
            
            // Rethrow the error with enhanced message
            throw new Error(errorMessage);
        }
    }

    /**
     * Fetch card sets from API (matching ygo_ripper.py endpoints exactly)
     */
    async fetchCardSets(searchTerm = '') {
        try {
            let url;
            
            if (searchTerm) {
                // Use search endpoint with search term (matching ygo_ripper.py)
                // Backend expects: /card-sets/search/<set_name> 
                url = `${this.apiUrl}/card-sets/search/${encodeURIComponent(searchTerm)}`;
            } else {
                // Use cache endpoint to get all sets (matching ygo_ripper.py)
                // Backend endpoint: /card-sets/from-cache
                url = `${this.apiUrl}/card-sets/from-cache`;
            }
            
            this.logger.info(`[API DEBUG] Attempting to fetch card sets from: ${url}`);
            this.logger.info(`[API DEBUG] API URL configured as: ${this.apiUrl}`);
            this.logger.info(`[API DEBUG] Search term: ${searchTerm || 'none (fetching all sets)'}`);
            
            // Create AbortController for timeout handling
            const controller = new AbortController();
            const timeoutId = setTimeout(() => controller.abort(), this.config.apiTimeout);
            
            this.logger.info(`[API DEBUG] Making fetch request with timeout: ${this.config.apiTimeout}ms`);
            
            

            const response = await fetch(url, {
                method: 'GET',
                headers: {
                    'Content-Type': 'application/json',
                    'Accept': 'application/json',
                },
                signal: controller.signal
            });
            
            clearTimeout(timeoutId);
            
            this.logger.info(`[API DEBUG] Received response with status: ${response.status} (${response.statusText})`);
            
            if (!response.ok) {
                throw new Error(`HTTP ${response.status}: ${response.statusText}`);
            }
            
            const data = await response.json();
            
            // Enhanced logging for debugging
            this.logger.info(`API Response Status: ${response.status}`);
            this.logger.info(`API Response Data:`, {
                success: data.success,
                dataType: typeof data.data,
                dataLength: Array.isArray(data.data) ? data.data.length : 'not array',
                hasMessage: !!data.message
            });
            
            // Backend returns { success: true, data: [...] } format
            if (data.success) {
                const sets = data.data || [];
                
                if (!Array.isArray(sets)) {
                    this.logger.warn('API returned non-array data:', sets);
                    return [];
                }
                
                // Log first few sets for debugging
                if (sets.length > 0) {
                    this.logger.info(`Sample set data:`, sets.slice(0, 3));
                }
                
                // Transform the data to match our expected format
                // Backend provides: set_name, set_code, and other fields
                const transformedSets = sets.map(set => {
                    // Handle various possible field names from the backend
                    const setName = set.set_name || set.name || set.setName || 'Unknown Set';
                    const setCode = set.set_code || set.code || set.setCode || set.id || 'UNK';
                    
                    return {
                        id: setCode, // Use set code as ID for consistency
                        name: setName,
                        code: setCode,
                        set_name: setName, // Keep original field for API compatibility
                        set_code: setCode, // Keep original field for API compatibility
                        // Preserve all original fields from backend
                        ...set
                    };
                });
                
                this.logger.info(`Successfully transformed ${transformedSets.length} card sets`);
                
                // Validate we got a reasonable number of sets (should be 990+)
                if (!searchTerm && transformedSets.length < 100) {
                    this.logger.warn(`Expected 990+ sets but only got ${transformedSets.length}. This might indicate an API issue.`);
                }
                
                return transformedSets;
            } else {
                const errorMsg = data.message || 'API returned success: false';
                this.logger.error('API returned failure:', errorMsg);
                throw new Error(errorMsg);
            }
            
        } catch (error) {
            if (error.name === 'AbortError') {
                this.logger.error('[API DEBUG] Request timed out after', this.config.apiTimeout, 'ms');
                throw new Error('Request timed out. Please check if the backend is running');
            }
            
            this.logger.error('[API DEBUG] Failed to fetch card sets from API:', error);
            this.logger.error('[API DEBUG] Error details:', {
                name: error.name,
                message: error.message,
                stack: error.stack
            });
            
            // Provide more specific error messages for debugging
            if (error.message.includes('fetch') || error.message.includes('NetworkError')) {
                this.logger.error('[API DEBUG] Network error detected - backend may not be running or accessible');
                throw new Error('Cannot connect to backend API. Please ensure realBackendAPI.py backend is running on');
            }
            
            if (error.message.includes('ECONNREFUSED')) {
                this.logger.error('[API DEBUG] Connection refused - backend server is not listening on port 8081');
                throw new Error('Connection refused: Backend server is not running on port 8081. Please start realBackendAPI.py');
            }
            
            throw error;
        }
    }

    /**
     * Filter card sets based on search term (client-side filtering)
     * This is used for real-time filtering as the user types
     */
    filterCardSets(searchTerm) {
        if (!searchTerm || searchTerm.trim() === '') {
            this.filteredCardSets = this.cardSets;
            this.searchTerm = '';
        } else {
            this.searchTerm = searchTerm.trim().toLowerCase();
            
            // Perform comprehensive client-side filtering
            this.filteredCardSets = this.cardSets.filter(set => {
                const name = (set.name || '').toLowerCase();
                const code = (set.code || '').toLowerCase();
                const setName = (set.set_name || '').toLowerCase();
                const setCode = (set.set_code || '').toLowerCase();
                
                // Check multiple fields for matches
                return name.includes(this.searchTerm) || 
                       code.includes(this.searchTerm) || 
                       setName.includes(this.searchTerm) ||
                       setCode.includes(this.searchTerm) ||
                       // Also check if search term starts with any of these (for partial matches)
                       name.startsWith(this.searchTerm) ||
                       code.startsWith(this.searchTerm) ||
                       setName.startsWith(this.searchTerm) ||
                       setCode.startsWith(this.searchTerm);
            });
        }
        
        this.logger.info(`Client-side filtered to ${this.filteredCardSets.length} sets matching "${this.searchTerm}" (from ${this.cardSets.length} total)`);
        
        this.emit('setsFiltered', { 
            sets: this.filteredCardSets, 
            searchTerm: this.searchTerm,
            totalSets: this.cardSets.length,
            filteredCount: this.filteredCardSets.length
        });
        
        return this.filteredCardSets;
    }

    /**
     * Fetch enhanced card information for session cards (reusing PriceChecker logic)
     */
    async fetchEnhancedCardInfo(cardData) {
        try {
            // Convert card data to the format expected by the backend
            const requestPayload = {
                card_number: cardData.setInfo?.setCode || cardData.card_number || '',
                card_name: cardData.name || cardData.card_name || '',
                card_rarity: cardData.displayRarity || cardData.rarity || cardData.card_rarity || '',
                art_variant: cardData.artVariant || cardData.card_art_variant || '',
                force_refresh: false
            };
            
            this.logger.debug('Fetching enhanced card info for session card:', requestPayload);
            
            const response = await fetch(`${this.apiUrl}/cards/price`, {
                method: 'POST',
                headers: {
                    'Content-Type': 'application/json',
                },
                body: JSON.stringify(requestPayload),
                signal: AbortSignal.timeout(this.config.apiTimeout)
            });
            
            if (!response.ok) {
                throw new Error(`Backend API error: ${response.status} ${response.statusText}`);
            }
            
            const data = await response.json();
            
            if (!data.success) {
                throw new Error(data.message || 'Backend API returned failure');
            }
            console.log("\n\n\n\n\nhere data",data,"\n\n")
            console.log("\n\n\n\n\n here data.data",data.data,"\n\n")

            return data.data; // Return the card data portion
            
        } catch (error) {
            this.logger.error('Backend API not available for session card enhancement:', error.message);
            
            // Throw error instead of using mock data - the app requires the backend API
            throw new Error(`Backend API unavailable for card enhancement: ${error.message}. Please ensure the backend server is running on ${this.apiUrl}`);
        }
    }

    /**
     * Load cards for a specific set (matching ygo_ripper.py functionality)
     * Backend endpoint: /card-sets/{set_name}/cards
     */
    async loadSetCards(setIdentifier) {
        try {
            this.logger.info(`Loading cards for set: ${setIdentifier}`);
            
            // Check cache first
            if (this.setCards.has(setIdentifier)) {
                this.logger.info(`Using cached cards for set: ${setIdentifier}`);
                return this.setCards.get(setIdentifier);
            }
            
            // The backend expects the set_name, not set_code
            // We need to find the actual set_name from our loaded sets
            let setName = setIdentifier;
            
            // Try to find the set in our loaded sets to get the proper set_name
            const foundSet = this.cardSets.find(set => 
                set.id === setIdentifier || 
                set.code === setIdentifier || 
                set.set_code === setIdentifier ||
                set.name === setIdentifier ||
                set.set_name === setIdentifier
            );
            
            if (foundSet) {
                // Use set_name as that's what the backend expects
                setName = foundSet.set_name || foundSet.name;
                this.logger.info(`Found set in loaded sets: "${setIdentifier}" -> "${setName}"`);
            } else {
                this.logger.warn(`Set "${setIdentifier}" not found in loaded sets, using as-is`);
            }
            
            // Fetch from API (matching ygo_ripper.py endpoint)
            // Backend endpoint: /card-sets/{set_name}/cards
            const url = `${this.apiUrl}/card-sets/${encodeURIComponent(setName)}/cards`;
            
            this.logger.info(`Fetching cards from: ${url}`);
            
            // Create AbortController for timeout handling
            const controller = new AbortController();
            const timeoutId = setTimeout(() => controller.abort(), this.config.apiTimeout);
            
            const response = await fetch(url, {
                method: 'GET',
                headers: {
                    'Content-Type': 'application/json',
                    'Accept': 'application/json',
                },
                signal: controller.signal
            });
            
            clearTimeout(timeoutId);
            
            if (!response.ok) {
                throw new Error(`HTTP ${response.status}: ${response.statusText}`);
            }
            
            const data = await response.json();
            
            this.logger.info(`Set cards API response:`, {
                success: data.success,
                dataType: typeof data.data,
                dataLength: Array.isArray(data.data) ? data.data.length : 'not array',
                hasMessage: !!data.message
            });
            
            if (data.success) {
                const cards = data.data || [];
                
                if (!Array.isArray(cards)) {
                    this.logger.warn('API returned non-array card data:', cards);
                    return [];
                }
                
                // Log sample cards for debugging
                if (cards.length > 0) {
                    this.logger.info(`Sample card data:`, cards.slice(0, 2));
                }
                
                // Cache the cards using the original identifier
                this.setCards.set(setIdentifier, cards);
                
                this.logger.info(`Loaded ${cards.length} cards for set: ${setName}`);
                return cards;
            } else {
                const errorMsg = data.message || 'Failed to load set cards';
                this.logger.error('Set cards API returned failure:', errorMsg);
                throw new Error(errorMsg);
            }
            
        } catch (error) {
            if (error.name === 'AbortError') {
                this.logger.error('Set cards request timed out after', this.config.apiTimeout, 'ms');
                throw new Error(`Request timed out loading cards for set ${setIdentifier}. Please check if the backend is running on`);
            } else {
                this.logger.error(`Failed to load cards for set ${setIdentifier}:`, error);
                throw error;
            }
        }
    }



    /**
     * Switch to a different card set while keeping the current session active
     * @param {string} newSetId - The ID of the new set to switch to
     * @returns {Promise<Object>} The updated session object
     */
    async switchSet(newSetId) {
        if (!this.sessionActive || !this.currentSession) {
            throw new Error('No active session to switch sets');
        }

        try {
            this.logger.info(`Switching to set: ${newSetId}`);
            
            // Find the new set
            const newSet = this.cardSets.find(s => s.id === newSetId || s.code === newSetId);
            if (!newSet) {
                throw new Error(`Card set not found: ${newSetId}`);
            }

            // Don't do anything if switching to the same set
            if (this.currentSession.setId === newSet.id) {
                this.logger.info('Already using the requested set, no change needed');
                return this.currentSession;
            }

            // Store the current session state
            const currentCards = [...(this.currentSession.cards || [])];
            const currentStats = { ...(this.currentSession.statistics || {}) };
            
            // Update the current set and session properties
            const oldSetId = this.currentSession.setId;
            this.currentSet = newSet;
            this.currentSession.setId = newSet.id;
            this.currentSession.setName = newSet.name || newSet.set_name || newSet.code;
            this.currentSession.lastUpdated = new Date().toISOString();

            // Load the new set's cards
            await this.loadSetCards(newSet.id);

            // Restore the cards and statistics
            this.currentSession.cards = currentCards;
            this.currentSession.statistics = currentStats;

            // Save the updated session
            if (this.config.autoSave) {
                await this.saveSession();
            }

            // Emit event for UI updates
            this.emit('setSwitched', {
                oldSetId,
                newSetId: newSet.id,
                session: this.currentSession
            });

            this.logger.info(`Successfully switched to set: ${newSet.id} (${newSet.name || newSet.set_name || newSet.code})`);
            return this.currentSession;

        } catch (error) {
            this.logger.error('Failed to switch sets:', error);
            throw error;
        }
    }

    /**
     * Start a new session
     */
    async startSession(setId) {
        try {
            this.logger.info(`Starting session for set: ${setId}`);
            
            // Find the set
            const set = this.cardSets.find(s => s.id === setId || s.code === setId);
            if (!set) {
                throw new Error(`Card set not found: ${setId}`);
            }
            
            // Stop any existing session
            if (this.isSessionActive) {
                await this.stopSession();
            }
            
            // Create new session
            this.currentSession = {
                id: this.generateSessionId(),
                setId: set.id,
                setName: set.name,
                cards: [],
                startTime: new Date().toISOString(),
                endTime: null,
                statistics: {
                    totalCards: 0,
                    tcgLowTotal: 0,
                    tcgMarketTotal: 0,
                    rarityBreakdown: {},
                    sessionDuration: 0
                }
            };
            
            this.currentSet = set;
            this.sessionActive = true;
            
            // Load set-specific card data
            await this.loadSetCards(set.id);
            
            // Start auto-save if enabled
            if (this.config.autoSave) {
                this.startAutoSave();
            }
            
            // Emit event
            this.emitSessionStart(this.currentSession);
            
            this.logger.info('Session started successfully');
            return this.currentSession;
            
        } catch (error) {
            this.logger.error('Failed to start session:', error);
            throw error;
        }
    }

    /**
     * Stop the current session
     */
    async stopSession() {
        if (!this.sessionActive || !this.currentSession) {
            this.logger.warn('No active session to stop');
            return;
        }
        
        try {
            this.logger.info('Stopping current session');
            
            // Update session end time and statistics
            this.currentSession.endTime = new Date().toISOString();
            this.updateSessionStatistics();
            
            // Save session to history
            this.sessionHistory.unshift({ ...this.currentSession });
            
            // Limit history size
            if (this.sessionHistory.length > this.config.maxSessionHistory) {
                this.sessionHistory = this.sessionHistory.slice(0, this.config.maxSessionHistory);
            }
            
            // Save to storage
            if (this.storage) {
                await this.storage.set('sessionHistory', this.sessionHistory);
                await this.storage.set('lastSession', this.currentSession);
            }
            
            // Stop auto-save
            this.stopAutoSave();
            
            // Emit event
            this.emitSessionStop(this.currentSession);
            
            // Reset state
            this.sessionActive = false;
            const stoppedSession = this.currentSession;
            this.currentSession = null;
            this.currentSet = null;
            
            this.logger.info('Session stopped successfully');
            return stoppedSession;
            
        } catch (error) {
            this.logger.error('Failed to stop session:', error);
            throw error;
        }
    }

    /**
     * Clear the current session
     */
    clearSession() {
        if (!this.currentSession) {
            this.logger.warn('No active session to clear');
            return;
        }
        
        this.logger.info('Clearing current session');
        
        this.currentSession.cards = [];
        this.updateSessionStatistics();
        
        this.emitSessionClear();
        this.emitSessionUpdate(this.currentSession);
    }

    /**
     * Add a card to the current session with enhanced price and image data
     * @param {Object} cardData - Card data to add
     * @param {boolean} forceRefreshPricing - Whether to force refresh pricing data even for imported cards
     */
    /**
     * Add a card to the current session with enhanced price and image data
     * @param {Object} cardData - Card data to add
     * @param {boolean} forceRefreshPricing - Whether to force refresh pricing data even for imported cards
     * @returns {Object} The added card with initial data
     */
    async addCard(cardData, forceRefreshPricing = false) {
        if (!this.sessionActive || !this.currentSession) {
            throw new Error('No active session');
        }
        
        try {
            this.logger.debug('Adding card to session with data:', cardData);
            
            // Extract image URLs from card_images array if available (YGO API format)
            if (cardData.card_images && cardData.card_images.length > 0) {
                const firstImage = cardData.card_images[0];
                cardData.image_url = firstImage.image_url;
                cardData.image_url_small = firstImage.image_url_small;
                cardData.image_url_cropped = firstImage.image_url_cropped;
                this.logger.debug(`Extracted image URLs from card_images for card ${cardData.name || cardData.id}: ${firstImage.image_url}`);
            }
            
            // Create the initial card with loading state
            const enhancedCard = {
                id: this.generateCardId(),
                timestamp: new Date().toISOString(),
                sessionId: this.currentSession.id,
                // Set loading state for pricing
                price_status: 'loading',
                price: 0,
                tcg_price: '--',
                tcg_market_price: '--',
                // Copy over other card data
                ...cardData
            };
            
            // Add to session immediately
            this.currentSession.cards.push(enhancedCard);
            
            // Update statistics
            this.updateSessionStatistics();
            
            // Emit events to update UI immediately
            this.emitCardAdded(enhancedCard);
            this.emitSessionUpdate(this.currentSession);
            
            // Check if we need to fetch pricing data
            const hasValidImportedPricing = !forceRefreshPricing && (
                cardData.importedPricing === true || 
                (cardData.price_status === 'imported') ||
                (cardData.price_status === 'loaded' && (cardData.tcg_price || cardData.tcg_market_price))
            );
            
            if (!hasValidImportedPricing) {
                // Start async price update without blocking
                this._updateCardPricing(enhancedCard, cardData);
            } else if (cardData.tcg_price || cardData.tcg_market_price) {
                // Use existing pricing data immediately
                this._applyPricingData(enhancedCard, {
                    tcg_price: cardData.tcg_price,
                    tcg_market_price: cardData.tcg_market_price,
                    price: cardData.price || parseFloat(cardData.tcg_market_price || cardData.tcg_price || '0'),
                    price_status: 'imported',
                    importedPricing: true
                });
            }
            
            this.logger.info('Card added to session:', enhancedCard.name || enhancedCard.card_name || enhancedCard.id);
            return enhancedCard;
            
        } catch (error) {
            this.logger.error('Failed to add card to session:', error);
            throw error;
        }
    }
    
    /**
     * Update card pricing data asynchronously
     * @private
     * @param {Object} card - The card to update
     * @param {Object} cardData - Original card data for reference
     */
    async _updateCardPricing(card, cardData) {
        const cardId = card.id;
        this.loadingPriceData.add(cardId);
        
        try {
            const enhancedInfo = await this.fetchEnhancedCardInfo(cardData);
            if (enhancedInfo) {
                this._applyPricingData(card, {
                    tcg_price: enhancedInfo.tcg_price,
                    tcg_market_price: enhancedInfo.tcg_market_price,
                    price: parseFloat(enhancedInfo.tcg_market_price || enhancedInfo.tcg_price || '0'),
                    price_status: 'loaded',
                    card_name: enhancedInfo.card_name || cardData.name,
                    card_number: enhancedInfo.card_number || cardData.setInfo?.setCode,
                    card_rarity: enhancedInfo.card_rarity || cardData.displayRarity || cardData.rarity,
                    booster_set_name: enhancedInfo.booster_set_name,
                    card_art_variant: enhancedInfo.card_art_variant,
                    set_code: enhancedInfo.set_code,
                    last_price_updt: enhancedInfo.last_price_updt,
                    image_url: enhancedInfo.image_url || card.image_url,
                    image_url_small: enhancedInfo.image_url_small || card.image_url_small,
                    source_url: enhancedInfo.source_url,
                    scrape_success: enhancedInfo.scrape_success,
                    hasEnhancedInfo: true
                });
                
                this.logger.info(`Pricing updated for: ${card.name} - Price: $${enhancedInfo.tcg_market_price || enhancedInfo.tcg_price || 'N/A'}`);
            } else {
                this.logger.warn('No pricing data available for card:', card.name || card.id);
                this._applyPricingData(card, {
                    price_status: 'error',
                    tcg_price: 'N/A',
                    tcg_market_price: 'N/A',
                    price: 0
                });
            }
        } catch (error) {
            this.logger.warn('Failed to update card pricing:', error.message);
            this._applyPricingData(card, {
                price_status: 'error',
                tcg_price: 'Error',
                tcg_market_price: 'Error',
                price: 0
            });
        } finally {
            this.loadingPriceData.delete(cardId);
        }
    }
    
    /**
     * Apply pricing data to a card and emit update events
     * @private
     * @param {Object} card - The card to update
     * @param {Object} pricingData - The pricing data to apply
     */
    _applyPricingData(card, pricingData) {
        if (!card) return;
        
        // Update card with new pricing data
        Object.assign(card, pricingData);
        
        // Update session statistics
        this.updateSessionStatistics();
        
        // Emit events to update UI
        this.emit('cardUpdated', { cardId: card.id, card });
        this.emitSessionUpdate(this.currentSession);
    }

    /**
     * Remove a card from the current session
     */
    removeCard(cardId) {
        if (!this.sessionActive || !this.currentSession) {
            throw new Error('No active session');
        }
        
        const cardIndex = this.currentSession.cards.findIndex(card => card.id === cardId);
        if (cardIndex === -1) {
            throw new Error('Card not found in session');
        }
        
        const removedCard = this.currentSession.cards.splice(cardIndex, 1)[0];
        
        // Update statistics
        this.updateSessionStatistics();
        
        // Emit events
        this.emitCardRemoved(removedCard);
        this.emitSessionUpdate(this.currentSession);
        
        this.logger.info('Card removed from session:', removedCard.name || removedCard.id);
        return removedCard;
    }

    /**
     * Refresh pricing data for a specific card in the current session
     * @param {string} cardId - ID of the card to refresh pricing for
     * @returns {Promise<Object>} - Updated card object
     */
    async refreshCardPricing(cardId) {
        if (!this.sessionActive || !this.currentSession) {
            throw new Error('No active session');
        }
        
        const cardIndex = this.currentSession.cards.findIndex(card => card.id === cardId);
        if (cardIndex === -1) {
            throw new Error('Card not found in session');
        }
        
        const card = this.currentSession.cards[cardIndex];
        
        try {
            this.logger.info(`Refreshing pricing data for card: ${card.name}`);
            
            // Force refresh pricing by calling addCard with forceRefreshPricing = true
            // But we need to update the existing card instead of adding a new one
            
            // Track this card for pricing data loading
            this.loadingPriceData.add(card.id);
            
            try {
                const enhancedInfo = await this.fetchEnhancedCardInfo(card);
                if (enhancedInfo) {
                    // Update the existing card with fresh pricing data
                    Object.assign(card, {
                        // Price information
                        tcg_price: enhancedInfo.tcg_price,
                        tcg_market_price: enhancedInfo.tcg_market_price,
                        price: parseFloat(enhancedInfo.tcg_market_price || enhancedInfo.tcg_price || '0'),
                        
                        // Update pricing status
                        price_status: 'refreshed',
                        last_price_updt: enhancedInfo.last_price_updt || new Date().toISOString(),
                        importedPricing: false, // No longer using imported pricing
                        
                        // Update other enhanced info if available
                        source_url: enhancedInfo.source_url || card.source_url,
                        scrape_success: enhancedInfo.scrape_success
                    });
                    
                    this.logger.info(`Pricing refreshed for: ${card.name} - New TCG Low: $${enhancedInfo.tcg_price || 'N/A'}, New TCG Market: $${enhancedInfo.tcg_market_price || 'N/A'}`);
                } else {
                    this.logger.warn(`No enhanced pricing info available for: ${card.name}`);
                }
            } catch (enhanceError) {
                this.logger.warn(`Failed to refresh pricing for ${card.name}:`, enhanceError.message);
                throw new Error(`Failed to refresh pricing: ${enhanceError.message}`);
            } finally {
                // Remove from loading tracking
                this.loadingPriceData.delete(card.id);
            }
            
            // Update session statistics
            this.updateSessionStatistics();
            
            // Emit events
            this.emitSessionUpdate(this.currentSession);
            
            this.logger.info(`Pricing refresh completed for card: ${card.name}`);
            return card;
            
        } catch (error) {
            this.logger.error(`Failed to refresh pricing for card ${cardId}:`, error);
            throw error;
        }
    }

    /**
     * Refresh pricing data for all cards in the current session
     * @param {boolean} onlyImportedCards - If true, only refresh cards with imported pricing
     * @returns {Promise<Array>} - Array of updated cards
     */
    async refreshAllCardsPricing(onlyImportedCards = false) {
        if (!this.sessionActive || !this.currentSession) {
            throw new Error('No active session');
        }
        
        const cardsToRefresh = onlyImportedCards 
            ? this.currentSession.cards.filter(card => 
                card.importedPricing === true || 
                card.price_status === 'imported' || 
                card.price_status === 'loaded')
            : this.currentSession.cards;
        
        this.logger.info(`Starting bulk pricing refresh for ${cardsToRefresh.length} cards${onlyImportedCards ? ' (imported only)' : ''}...`);
        
        const refreshPromises = cardsToRefresh.map(card => 
            this.refreshCardPricing(card.id).catch(error => {
                this.logger.warn(`Failed to refresh pricing for card ${card.name}:`, error.message);
                return null; // Continue with other cards even if one fails
            })
        );
        
        const results = await Promise.all(refreshPromises);
        const successCount = results.filter(result => result !== null).length;
        
        this.logger.info(`Bulk pricing refresh completed: ${successCount}/${cardsToRefresh.length} cards updated successfully`);
        
        return results.filter(result => result !== null);
    }

    /**
     * Adjust card quantity in the current session
     */
    adjustCardQuantity(cardId, adjustment) {
        if (!this.sessionActive || !this.currentSession) {
            throw new Error('No active session');
        }
        
        const card = this.currentSession.cards.find(card => card.id === cardId);
        if (!card) {
            throw new Error('Card not found in session');
        }
        
        // Calculate new quantity
        const currentQuantity = card.quantity || 1;
        const newQuantity = Math.max(1, currentQuantity + adjustment); // Minimum quantity is 1
        
        if (newQuantity === currentQuantity) {
            return card; // No change needed
        }
        
        card.quantity = newQuantity;
        
        // Update statistics
        this.updateSessionStatistics();
        
        // Emit events
        this.emitSessionUpdate(this.currentSession);
        
        this.logger.info(`Card quantity adjusted: ${card.name || card.id} (${currentQuantity} -> ${newQuantity})`);
        return card;
    }

    /**
     * Extract rarity information from voice text (matching oldIteration.py logic)
     */
    extractRarityFromVoice(voiceText) {
        if (!this.settings.autoExtractRarity) {
            this.logger.debug(`[RARITY EXTRACT] Auto-extract rarity disabled, returning original text: "${voiceText}"`);
            return { cardName: voiceText, rarity: null };
        }

        this.logger.debug(`[RARITY EXTRACT] Processing voice text: "${voiceText}"`);

        // Enhanced rarity patterns to catch YGO rarity types (exact match from oldIteration.py)
        const rarityPatterns = [
            /quarter century secret rare/i,
            /quarter century secret/i,
            /prismatic secret rare/i,
            /prismatic secret/i,
            /starlight rare/i,
            /collector.*?rare/i,
            /ghost rare/i,
            /secret rare/i,
            /ultimate rare/i,
            /ultra rare/i,
            /super rare/i,
            /parallel rare/i,
            /short print/i,
            /rare/i,
            /common/i
        ];

        for (const pattern of rarityPatterns) {
            this.logger.debug(`[RARITY EXTRACT] Testing pattern: ${pattern}`);
            const match = voiceText.match(pattern);
            if (match) {
                const rarity = match[0];
                const cardName = voiceText.replace(pattern, '').trim();
                this.logger.info(`[RARITY EXTRACT] SUCCESS - Extracted rarity: '${rarity}', remaining card name: '${cardName}'`);
                return { cardName, rarity };
            }
        }

        this.logger.debug(`[RARITY EXTRACT] No rarity patterns matched in: "${voiceText}"`);
        return { cardName: voiceText, rarity: null };
    }

    /**
     * Extract art variant information from voice text (matching oldIteration.py logic)
     */
    extractArtVariantFromVoice(voiceText) {
        if (!this.settings.autoExtractArtVariant) {
            return { cardName: voiceText, artVariant: null };
        }

        // Art variant patterns (from oldIteration.py)
        const artPatterns = [
            /art variant (\w+)/i,
            /art (\w+)/i,
            /variant (\w+)/i,
            /artwork (\w+)/i,
            /art rarity (.+?)(?:\s|$)/i,
            /art variant (.+?)(?:\s|$)/i
        ];

        for (const pattern of artPatterns) {
            const match = voiceText.match(pattern);
            if (match) {
                const artVariant = match[1];
                const cardName = voiceText.replace(pattern, '').trim();
                this.logger.debug(`Auto-extracted art variant: '${artVariant}' from voice text`);
                return { cardName, artVariant };
            }
        }

        return { cardName: voiceText, artVariant: null };
    }

    /**
     * Process voice input to identify cards
     */
    async processVoiceInput(transcript) {
        this.logger.info('Processing voice input:', transcript);
        
        if (!transcript || typeof transcript !== 'string') {
            return [];
        }

        // Step 1: Auto-extract rarity and art variant if enabled (matching oldIteration.py)
        let processedText = transcript;
        let extractedRarity = null;
        let extractedArtVariant = null;

        this.logger.debug(`[VOICE PROCESSING] Original transcript: "${transcript}"`);
        this.logger.debug(`[VOICE PROCESSING] Auto-extract rarity enabled: ${this.settings.autoExtractRarity}`);
        this.logger.debug(`[VOICE PROCESSING] Auto-extract art variant enabled: ${this.settings.autoExtractArtVariant}`);

        // Extract rarity information
        const rarityResult = this.extractRarityFromVoice(processedText);
        processedText = rarityResult.cardName;
        extractedRarity = rarityResult.rarity;

        // Extract art variant information
        const artResult = this.extractArtVariantFromVoice(processedText);
        processedText = artResult.cardName;
        extractedArtVariant = artResult.artVariant;

        if (extractedRarity || extractedArtVariant) {
            this.logger.info(`[VOICE PROCESSING] Extracted from voice - Rarity: "${extractedRarity}", Art Variant: "${extractedArtVariant}", Card Name: "${processedText}"`);
        } else {
            this.logger.debug(`[VOICE PROCESSING] No rarity or art variant extracted, using full transcript as card name: "${processedText}"`);
        }

        const cleanTranscript = processedText.toLowerCase().trim();
        
        try {
            // Use unified matching approach like oldIteration.py - only set-specific matching with proper variant creation
            // This avoids duplicates and ensures all results have proper rarity information
            let recognizedCards = [];
            
            if (this.currentSet) {
                recognizedCards = await this.findCardsInCurrentSet(cleanTranscript, extractedRarity);
            }
            
            this.logger.info(`Found ${recognizedCards.length} potential card matches`);
            
            // Debug output of found cards - only log variants with proper displayRarity
            if (recognizedCards.length > 0) {
                this.logger.debug(`[VOICE PROCESSING] Found cards:`, recognizedCards.map(card => 
                    `${card.name} - ${card.displayRarity || 'Unknown'} [${card.setInfo?.setCode || 'N/A'}] (${card.confidence}%)`
                ));
            }
            
            return recognizedCards;
            
        } catch (error) {
            this.logger.error('Error processing voice input:', error);
            return [];
        }
    }



    /**
     * Find cards by fuzzy matching using advanced variant generation
     */
     async findCardsByFuzzyMatch(transcript, extractedRarity = null) {
        if (!this.currentSet) {
            return [];
        }
        
        const setCards = this.setCards.get(this.currentSet.id) || [];
        const matches = [];
        
        // Generate search variants for the transcript
        const searchVariants = this.generateCardNameVariants(transcript);
        
        for (const card of setCards) {
            const cardNameVariants = this.generateCardNameVariants(card.name);
            
            let bestScore = 0;
            let bestMethod = '';
            
            // Test all combinations of search variants vs card variants
            for (const searchVariant of searchVariants) {
                for (const cardVariant of cardNameVariants) {
                    // Method 1: Fuzzy ratio
                    const fuzzyScore = this.calculateSimilarity(searchVariant, cardVariant);
                    
                    // Method 2: Word-by-word matching
                    const wordScore = this.calculateWordByWordScore(searchVariant, cardVariant);
                    
                    // Method 3: Compound word detection
                    const compoundScore = this.calculateCompoundWordScore(searchVariant, cardVariant);
                    
                    // Take the best score from all methods
                    const scores = [fuzzyScore, wordScore, compoundScore];
                    const maxScore = Math.max(...scores);
                    
                    if (maxScore > bestScore) {
                        bestScore = maxScore;
                        const methodIndex = scores.indexOf(maxScore);
                        bestMethod = ['fuzzy', 'word', 'compound'][methodIndex];
                    }
                }
            }
            
            // Apply length penalty (similar to oldIteration.py)
            const lengthDifference = Math.abs(transcript.length - card.name.length);
            const maxLength = Math.max(transcript.length, card.name.length);
            const lengthPenalty = maxLength > 0 ? Math.max(0, 1 - (lengthDifference / maxLength)) : 1;
            
            const finalScore = bestScore * lengthPenalty;
            
            if (finalScore >= this.config.cardMatchThreshold) {
                matches.push({
                    ...card,
                    confidence: finalScore * 100, // Convert to percentage like Python
                    method: `fuzzy-${bestMethod}`,
                    transcript: transcript,
                    rawScore: bestScore,
                    lengthPenalty: lengthPenalty
                });
            }
        }
        
        return matches.sort((a, b) => b.confidence - a.confidence);
    }

    /**
     * Generate card name variants for better matching (based on oldIteration.py)
     */
    generateCardNameVariants(name) {
        const variants = [name.toLowerCase()];
        
        // Yu-Gi-Oh specific substitutions from oldIteration.py
        const substitutions = {
            'yu': ['you', 'u'],
            'gi': ['gee', 'ji'],
            'oh': ['o'],
            'elemental': ['elemental', 'element'],
            'hero': ['hiro', 'heero', 'hero'],
            'evil': ['evil', 'evel'],
            'dark': ['dark', 'drak'],
            'gaia': ['gaia', 'gaya', 'guy', 'gya'],
            'cyber': ['siber', 'cyber'],
            'dragon': ['drago', 'drag', 'dragun'],
            'magician': ['magic', 'mage', 'majician'],
            'warrior': ['war', 'warrior'],
            'machine': ['mach', 'machin'],
            'beast': ['best', 'beast'],
            'fiend': ['fend', 'fiend'],
            'spellcaster': ['spell', 'caster'],
            'aqua': ['agua', 'aqua'],
            'winged': ['wing', 'winged'],
            'thunder': ['under', 'thunder'],
            'zombie': ['zomb', 'zombie'],
            'plant': ['plan', 'plant'],
            'insect': ['insec', 'insect'],
            'rock': ['rok', 'rock'],
            'pyro': ['fire', 'pyro'],
            'sea': ['see', 'sea'],
            'divine': ['divin', 'divine'],
            'metal': ['metal', 'mettle'],
            'flame': ['flame', 'flam'],
            'neos': ['neos', 'neeos', 'neus']
        };
        
        // Create phonetic alternatives
        const lowerName = name.toLowerCase();
        for (const [original, alternatives] of Object.entries(substitutions)) {
            if (lowerName.includes(original)) {
                for (const alt of alternatives) {
                    variants.push(lowerName.replace(original, alt));
                }
            }
        }
        
        // Add compound word variants
        const words = lowerName.split(/[\s-]+/);
        if (words.length >= 2) {
            // Add version with spaces removed
            variants.push(words.join(''));
            // Add version with different spacing
            for (let i = 1; i < words.length; i++) {
                const compound = words.slice(0, i).join('') + ' ' + words.slice(i).join(' ');
                variants.push(compound);
            }
        }
        
        // Remove duplicates while preserving order
        const seen = new Set();
        return variants.filter(variant => {
            const normalized = variant.toLowerCase();
            if (seen.has(normalized)) {
                return false;
            }
            seen.add(normalized);
            return true;
        });
    }

    /**
     * Calculate word-by-word matching score
     */
    calculateWordByWordScore(str1, str2) {
        const words1 = str1.toLowerCase().split(/[\s-]+/);
        const words2 = str2.toLowerCase().split(/[\s-]+/);
        
        let matchCount = 0;
        const totalWords = Math.max(words1.length, words2.length);
        
        for (const word1 of words1) {
            for (const word2 of words2) {
                if (word1 === word2 || this.calculateSimilarity(word1, word2) >= 0.8) {
                    matchCount++;
                    break;
                }
            }
        }
        
        return totalWords > 0 ? (matchCount / totalWords) : 0;
    }

    /**
     * Calculate compound word detection score
     */
    calculateCompoundWordScore(str1, str2) {
        const clean1 = str1.replace(/[\s-]/g, '').toLowerCase();
        const clean2 = str2.replace(/[\s-]/g, '').toLowerCase();
        
        if (clean1.includes(clean2) || clean2.includes(clean1)) {
            return 0.9;
        }
        
        return this.calculateSimilarity(clean1, clean2);
    }

    /**
     * Find cards in current set with enhanced rarity variant handling
     */
    async findCardsInCurrentSet(transcript, extractedRarity = null) {
        if (!this.currentSet) {
            return [];
        }
        
        this.logger.debug(`[CARD SEARCH] Processing transcript: "${transcript}", extractedRarity: "${extractedRarity}"`);
        
        const setCards = this.setCards.get(this.currentSet.id) || [];
        const initialMatches = [];
        
        // Normalize the transcript for better matching
        const normalizedTranscript = this.normalizeCardName(transcript);
        
        // First pass: Find matching card names
        for (const card of setCards) {
            const normalizedCardName = this.normalizeCardName(card.name);
            
            // Multiple matching strategies
            let confidence = 0;
            let matchType = '';
            
            // Exact match (highest confidence)
            if (normalizedCardName === normalizedTranscript) {
                confidence = 95;
                matchType = 'exact';
            }
            // Fuzzy matching with similarity calculation
            else {
                const similarity = this.calculateSimilarity(normalizedTranscript, normalizedCardName);
                if (similarity >= this.config.cardMatchThreshold) {
                    confidence = similarity * 90; // Slightly lower than exact match (convert to percentage)
                    matchType = 'fuzzy';
                }
            }
            
            if (confidence > 0) {
                initialMatches.push({
                    ...card,
                    confidence: confidence,
                    method: `set-search-${matchType}`,
                    transcript: transcript,
                    normalizedTranscript: normalizedTranscript,
                    normalizedCardName: normalizedCardName
                });
            }
        }
        
        // Second pass: Create variants for each matching card name with different rarities
        // Following the logic from oldIteration.py for proper rarity variant handling
        const allVariants = [];
        const processedCardNames = new Set();
        
        for (const match of initialMatches) {
            const cardName = match.name;
            
            // Skip if we already processed this card name
            if (processedCardNames.has(cardName)) {
                continue;
            }
            processedCardNames.add(cardName);
            
            // Find all cards with the same name (exact match)
            const matchingCards = setCards.filter(card => card.name === cardName);
            
            this.logger.debug(`[VARIANT] Found ${matchingCards.length} cards with name: ${cardName}`);
            
            // For each matching card, create variants based on card_sets array (like oldIteration.py)
            for (const card of matchingCards) {
                const cardSets = card.card_sets || [];
                
                this.logger.debug(`[VARIANT] Processing card "${card.name}" with ${cardSets.length} card_sets entries`);
                this.logger.debug(`[VARIANT] Card structure - name: "${card.name}", id: ${card.id}`);
                
                // Log the actual card structure for debugging
                if (cardSets.length > 0) {
                    this.logger.debug(`[VARIANT] First card_set example:`, JSON.stringify(cardSets[0], null, 2));
                    this.logger.debug(`[VARIANT] All card_sets:`, cardSets.map(cs => `${cs.set_rarity} [${cs.set_code}]`).join(', '));
                } else {
                    this.logger.debug(`[VARIANT] Card has no card_sets array. Skipping as per oldIteration.py logic.`);
                }
                
                // Only create variants from cards that have actual card_sets data (matching oldIteration.py logic)
                if (cardSets.length > 0) {
                    // Create a variant for each card_set entry (different rarities)
                    for (const cardSet of cardSets) {
                        // Add comprehensive debugging for this card_set entry
                        this.logger.debug(`[VARIANT] Processing card_set entry for card: ${card.name}`, {
                            set_rarity: cardSet.set_rarity,
                            set_code: cardSet.set_code,
                            set_name: cardSet.set_name,
                            type_of_rarity: typeof cardSet.set_rarity,
                            type_of_setcode: typeof cardSet.set_code,
                            rarity_is_undefined: cardSet.set_rarity === undefined,
                            rarity_is_null: cardSet.set_rarity === null,
                            setcode_is_undefined: cardSet.set_code === undefined,
                            setcode_is_null: cardSet.set_code === null
                        });
                        
                        // Filter out card_sets entries with missing or invalid rarity
                        if (cardSet.set_rarity === null || 
                            cardSet.set_rarity === undefined || 
                            typeof cardSet.set_rarity !== 'string' ||
                            cardSet.set_rarity.trim() === '' || 
                            cardSet.set_rarity.toLowerCase().trim() === 'unknown' ||
                            cardSet.set_rarity.toLowerCase().trim() === 'n/a' ||
                            cardSet.set_rarity.toLowerCase().trim() === 'undefined' ||
                            cardSet.set_rarity.toLowerCase().trim() === 'null') {
                            this.logger.debug(`[VARIANT] Skipping card_set with invalid rarity: "${cardSet.set_rarity}" (type: ${typeof cardSet.set_rarity}) for card: ${card.name}`);
                            continue;
                        }
                        
                        // Filter out card_sets entries with missing or invalid set code
                        if (cardSet.set_code === null || 
                            cardSet.set_code === undefined || 
                            typeof cardSet.set_code !== 'string' ||
                            cardSet.set_code.trim() === '' || 
                            cardSet.set_code.toLowerCase().trim() === 'n/a' ||
                            cardSet.set_code.toLowerCase().trim() === 'undefined' ||
                            cardSet.set_code.toLowerCase().trim() === 'null') {
                            this.logger.debug(`[VARIANT] Skipping card_set with invalid set_code: "${cardSet.set_code}" (type: ${typeof cardSet.set_code}) for card: ${card.name}`);
                            continue;
                        }
                        
                        // Only use verified valid values (no fallbacks)
                        const rarity = cardSet.set_rarity;
                        const setCode = cardSet.set_code;
                        
                        this.logger.debug(`[VARIANT] Processing valid card_set: rarity="${rarity}", setCode="${setCode}" for card: ${card.name}`);
                        
                        // Apply rarity filtering when extractedRarity is provided (like oldIteration.py)
                        let confidence = match.confidence;
                        if (extractedRarity) {
                            const rarityScore = this.calculateRarityScore(extractedRarity, rarity);
                            this.logger.debug(`[VARIANT] Rarity matching: "${extractedRarity}" vs "${rarity}" = ${rarityScore}%`);
                            
                            // Skip variants that don't match the extracted rarity well enough
                            if (rarityScore < 20) {
                                this.logger.debug(`[VARIANT] Skipping variant due to poor rarity match: ${rarity} (score: ${rarityScore})`);
                                continue;
                            }
                            
                            // Use weighted confidence: 75% name + 25% rarity (like oldIteration.py)
                            const nameScore = match.confidence;
                            confidence = (nameScore * 0.75) + (rarityScore * 0.25);
                            this.logger.debug(`[VARIANT] Weighted confidence: ${nameScore}% name + ${rarityScore}% rarity = ${confidence}%`);
                        }
                        
                        const variantKey = `${card.name}_${rarity}_${setCode}`;
                        
                        // Check if we already added this exact variant
                        if (!allVariants.some(v => v.variantKey === variantKey)) {
                            this.logger.debug(`[VARIANT] Created variant: ${card.name} - ${rarity} [${setCode}] (${confidence}%)`);
                            const newVariant = {
                                ...card,
                                confidence: confidence,
                                method: match.method,
                                transcript: match.transcript,
                                variantKey: variantKey,
                                // Use the specific rarity and set info from this card_set
                                displayRarity: rarity,
                                setInfo: {
                                    setCode: setCode,
                                    setName: cardSet.set_name || this.currentSet.name
                                }
                            };
                            this.logger.debug(`[VARIANT] Variant object displayRarity: "${newVariant.displayRarity}", setInfo:`, newVariant.setInfo);
                            allVariants.push(newVariant);
                        } else {
                            this.logger.debug(`[VARIANT] Skipped duplicate variant: ${variantKey}`);
                        }
                    }
                } else {
                    this.logger.debug(`[VARIANT] Card "${card.name}" has no card_sets array. Skipping as per oldIteration.py logic.`);
                }
            }
        }
        
        // Sort by confidence (highest first) and ensure unique confidence scores
        const sortedVariants = allVariants.sort((a, b) => b.confidence - a.confidence);
        
        this.logger.debug(`[VARIANT] Pre-uniqueness variants:`, sortedVariants.map(v => `${v.name} - ${v.displayRarity} [${v.setInfo?.setCode}] (${v.confidence})`));
        
        // Ensure unique confidence scores to avoid ties (similar to oldIteration.py)
        this.ensureUniqueConfidenceScores(sortedVariants);
        
        this.logger.debug(`[VARIANT] Final variants:`, sortedVariants.map(v => `${v.name} - ${v.displayRarity} [${v.setInfo?.setCode}] (${v.confidence})`));
        
        this.logger.info(`Generated ${sortedVariants.length} card variants for transcript: "${transcript}"`);
        
        return sortedVariants;
    }

    /**
     * Calculate rarity matching score (similar to oldIteration.py)
     */
    calculateRarityScore(inputRarity, cardSetRarity) {
        if (!inputRarity || !cardSetRarity) {
            return 0;
        }
        
        const input = inputRarity.toLowerCase().trim();
        const cardRarity = cardSetRarity.toLowerCase().trim();
        
        // Exact match gets highest score
        if (input === cardRarity) {
            return 100;
        }
        
        // Partial match gets good score
        if (input.includes(cardRarity) || cardRarity.includes(input)) {
            return 80;
        }
        
        // Fuzzy match as fallback
        const similarity = this.calculateSimilarity(input, cardRarity);
        return similarity >= 70 ? similarity * 0.7 : 0;  // Scale down fuzzy matches
    }

    /**
     * Ensure unique confidence scores to avoid ties in selection
     * Based on the logic from oldIteration.py - fixed floating point precision issues
     */
    ensureUniqueConfidenceScores(variants) {
        if (!variants || variants.length === 0) {
            return;
        }
        
        this.logger.debug(`[CONFIDENCE] Starting uniqueness adjustment for ${variants.length} variants`);
        
        // Track used confidence scores (exactly like Python logic)
        const usedScores = new Set();
        
        for (let i = 0; i < variants.length; i++) {
            const variant = variants[i];
            const originalConfidence = variant.confidence;
            let confidence = originalConfidence;
            
            this.logger.debug(`[CONFIDENCE] Processing variant ${i + 1}: "${variant.name}" - Original confidence: ${originalConfidence.toFixed(1)}%`);
            
            // If this confidence is already used, find a unique one (exactly like Python)
            // Fix floating point precision issues by using integer arithmetic
            let confidenceRounded = Math.round(confidence * 10) / 10;
            while (usedScores.has(confidenceRounded)) {
                confidence -= 0.1;
                // Use proper rounding to avoid floating point precision issues
                confidenceRounded = Math.round(confidence * 10) / 10;
                this.logger.debug(`[CONFIDENCE] Confidence ${confidenceRounded} already used, trying ${confidenceRounded}`);
                
                // Ensure we don't go below reasonable bounds
                if (confidenceRounded < 10) {
                    confidence = originalConfidence + 0.1;
                    confidenceRounded = Math.round(confidence * 10) / 10;
                    while (usedScores.has(confidenceRounded) && confidenceRounded <= 99) {
                        confidence += 0.1;
                        confidenceRounded = Math.round(confidence * 10) / 10;
                    }
                    break;
                }
            }
            
            // Round to one decimal place and update (exactly like Python)
            confidence = confidenceRounded;
            variant.confidence = confidence;
            usedScores.add(confidence);
            
            this.logger.debug(`[CONFIDENCE] Final confidence for "${variant.name}": ${confidence}%`);
            
            if (Math.abs(confidence - originalConfidence) > 0.05) { // Use tolerance for floating point comparison
                this.logger.info(`[CONFIDENCE] Adjusted confidence for uniqueness: ${variant.name} ${originalConfidence.toFixed(1)}% -> ${confidence.toFixed(1)}%`);
            }
        }
        
        this.logger.debug(`[CONFIDENCE] Used scores: ${Array.from(usedScores).sort((a, b) => b - a).join(', ')}`);
    }

    /**
     * Normalize card name for better matching
     * Handles common variations in Yu-Gi-Oh card naming
     */
    normalizeCardName(name) {
        return name.toLowerCase()
            .replace(/[\s-]+/g, ' ')  // Normalize spaces and hyphens
            .replace(/[^a-z0-9\s]/g, '') // Remove special characters except spaces and numbers
            .replace(/\s+/g, ' ')     // Normalize multiple spaces
            .trim();
    }
    

    /**
     * Calculate similarity between two strings
     */
    calculateSimilarity(str1, str2) {
        // Simple Levenshtein distance-based similarity
        const longer = str1.length > str2.length ? str1 : str2;
        const shorter = str1.length > str2.length ? str2 : str1;
        
        if (longer.length === 0) {
            return 1.0;
        }
        
        const distance = this.levenshteinDistance(longer, shorter);
        return (longer.length - distance) / longer.length;
    }

    /**
     * Calculate Levenshtein distance
     */
    levenshteinDistance(str1, str2) {
        const matrix = [];
        
        for (let i = 0; i <= str2.length; i++) {
            matrix[i] = [i];
        }
        
        for (let j = 0; j <= str1.length; j++) {
            matrix[0][j] = j;
        }
        
        for (let i = 1; i <= str2.length; i++) {
            for (let j = 1; j <= str1.length; j++) {
                if (str2.charAt(i - 1) === str1.charAt(j - 1)) {
                    matrix[i][j] = matrix[i - 1][j - 1];
                } else {
                    matrix[i][j] = Math.min(
                        matrix[i - 1][j - 1] + 1,
                        matrix[i][j - 1] + 1,
                        matrix[i - 1][j] + 1
                    );
                }
            }
        }
        
        return matrix[str2.length][str1.length];
    }



    /**
     * Update session statistics
     */
    updateSessionStatistics() {
        if (!this.currentSession) {
            return;
        }
        
        const cards = this.currentSession.cards;
        
        // Use the enhanced statistics calculation
        const newStats = this.calculateSessionStatistics(cards);
        
        // Preserve session duration calculation
        if (this.currentSession.startTime) {
            const start = new Date(this.currentSession.startTime);
            const end = this.currentSession.endTime ? new Date(this.currentSession.endTime) : new Date();
            newStats.sessionDuration = end.getTime() - start.getTime();
        }
        
        this.currentSession.statistics = newStats;
    }

    /**
     * Save session
     */
    async saveSession() {
        if (!this.currentSession || !this.storage) {
            return false;
        }
        
        try {
            await this.storage.set('currentSession', this.currentSession);
            this.logger.debug('Session saved successfully');
            return true;
        } catch (error) {
            this.logger.error('Failed to save session:', error);
            return false;
        }
    }

    /**
     * Load last session
     */
    async loadLastSession() {
        if (!this.storage) {
            return null;
        }
        
        try {
            const session = await this.storage.get('currentSession');
            
            if (session && !session.endTime) {
                // Resume incomplete session
                this.currentSession = session;
                this.sessionActive = true;
                
                // Find the set
                this.currentSet = this.cardSets.find(s => s.id === session.setId);
                
                // Start auto-save for resumed session
                if (this.config.autoSave) {
                    this.startAutoSave();
                }
                
                this.logger.info('Resumed previous session:', session.id);
                return session;
            }
            
            return null;
        } catch (error) {
            this.logger.error('Failed to load last session:', error);
            return null;
        }
    }

    /**
     * Wait for all pricing data to finish loading
     * @param {number} timeout - Maximum time to wait in milliseconds (default: 30 seconds)
     * @returns {Promise<boolean>} - True if all pricing data loaded, false if timed out
     */
    async waitForPricingDataToLoad(timeout = 30000) {
        const startTime = Date.now();
        
        this.logger.info(`Waiting for pricing data to load for ${this.loadingPriceData.size} cards...`);
        
        return new Promise((resolve) => {
            const checkInterval = setInterval(() => {
                const elapsed = Date.now() - startTime;
                
                // Check if all pricing data has loaded
                if (this.loadingPriceData.size === 0) {
                    clearInterval(checkInterval);
                    this.logger.info('All pricing data loaded successfully');
                    resolve(true);
                    return;
                }
                
                // Check for timeout
                if (elapsed >= timeout) {
                    clearInterval(checkInterval);
                    this.logger.warn(`Timeout waiting for pricing data (${this.loadingPriceData.size} cards still loading)`);
                    resolve(false);
                    return;
                }
                
                // Log progress every 2 seconds
                if (elapsed % 2000 < 500) {
                    this.logger.debug(`Still waiting for ${this.loadingPriceData.size} cards to load pricing data...`);
                }
            }, 500); // Check every 500ms
        });
    }

    /**
     * Export session data in multiple formats
     */
    /**
     * Export session data in multiple formats
     * @param {string} format - Export format ('json', 'csv', 'excel')
     * @param {Array} selectedFields - Fields to include in export
     * @param {boolean} waitForPricing - Whether to wait for pricing data to load (default: true)
     * @returns {Promise<Object>} - Export data
     */
    async exportSession(format = 'json', selectedFields = null, waitForPricing = true) {
        if (!this.currentSession) {
            throw new Error('No active session to export');
        }
        
        // Wait for pricing data to load if requested
        if (waitForPricing && this.loadingPriceData.size > 0) {
            this.logger.info('Export waiting for pricing data to finish loading...');
            const pricingLoaded = await this.waitForPricingDataToLoad();
            if (!pricingLoaded) {
                this.logger.warn('Export proceeding despite some pricing data still loading');
            }
        }
        
        const baseData = {
            sessionId: this.currentSession.id,
            setName: this.currentSession.setName,
            startTime: this.currentSession.startTime,
            endTime: this.currentSession.endTime,
            statistics: this.currentSession.statistics,
            exportedAt: new Date().toISOString(),
            version: '2.1.0'
        };
        
        if (format === 'csv') {
            return this.exportSessionToCSV(selectedFields);
        } else if (format === 'excel') {
            return this.exportSessionToExcel(selectedFields);
        } else {
            // JSON format
            return {
                ...baseData,
                cards: this.currentSession.cards
            };
        }
    }

    /**
     * Export session to CSV format (Excel compatible)
     */
    exportSessionToCSV(selectedFields = null) {
        if (!this.currentSession || !this.currentSession.cards.length) {
            throw new Error('No cards in session to export');
        }
        
        // Default fields if none selected
        const defaultFields = [
            'cardName', 'rarity', 'setCode', 'cardNumber', 'timestamp', 
            'tcgLow', 'tcgMarket', 'sourceUrl', 'artVariant', 'condition', 'quantity'
        ];
        
        const fields = selectedFields || defaultFields;
        
        // Field mappings for display
        const fieldLabels = {
            cardName: 'Card Name',
            rarity: 'Rarity',
            setCode: 'Set Code',
            cardNumber: 'Card Number',
            timestamp: 'Added Time',
            price: 'Estimated Price',
            tcgLow: 'TCG Low Price',
            tcgMarket: 'TCG Market Price',
            sourceUrl: 'Source URL',
            artVariant: 'Art Variant',
            condition: 'Condition',
            quantity: 'Quantity',
            sessionId: 'Session ID',
            setName: 'Set Name'
        };
        
        // Generate CSV header
        const header = fields.map(field => fieldLabels[field] || field).join(',');
        
        // Generate CSV rows
        const rows = this.currentSession.cards.map(card => {
            return fields.map(field => {
                let value = '';
                switch (field) {
                    case 'cardName':
                        value = card.name || '';
                        break;
                    case 'rarity':
                        value = card.card_rarity || card.rarity || '';
                        break;
                    case 'setCode':
                        value = card.set_code || card.setCode || this.currentSession.setId || '';
                        break;
                    case 'cardNumber':
                        value = card.card_number || '';
                        break;
                    case 'timestamp':
                        value = card.timestamp ? new Date(card.timestamp).toLocaleString() : '';
                        break;
                    case 'price':
                        // Fallback price field - use market price first, then low price
                        value = card.tcg_market_price || card.tcg_price || card.price || '0.00';
                        break;
                    case 'tcgLow':
                        value = card.tcg_price || '0.00';
                        break;
                    case 'tcgMarket':
                        value = card.tcg_market_price || '0.00';
                        break;
                    case 'sourceUrl':
                        value = card.source_url || '';
                        break;
                    case 'artVariant':
                        value = card.art_variant || card.card_art_variant || 'N/A';
                        break;
                    case 'condition':
                        value = card.condition || 'Near Mint';
                        break;
                    case 'quantity':
                        value = card.quantity || '1';
                        break;
                    case 'sessionId':
                        value = this.currentSession.id;
                        break;
                    case 'setName':
                        value = this.currentSession.setName;
                        break;
                    default:
                        value = card[field] || '';
                }
                
                // Escape commas and quotes for CSV
                if (typeof value === 'string' && (value.includes(',') || value.includes('"'))) {
                    value = `"${value.replace(/"/g, '""')}"`;
                }
                
                return value;
            }).join(',');
        });
        
        // Calculate totals for numeric fields
        const totals = {};
        const numericFields = ['quantity', 'tcgLow', 'tcgMarket', 'price'];
        
        // Initialize totals
        numericFields.forEach(field => {
            totals[field] = 0;
        });
        
        // Calculate totals
        this.currentSession.cards.forEach(card => {
            const quantity = parseFloat(card.quantity) || 1;
            
            // For quantity, just sum up
            if (fields.includes('quantity')) {
                totals.quantity += quantity;
            }
            
            // For prices, multiply by quantity to get total value
            if (fields.includes('tcgLow')) {
                const tcgLow = parseFloat(card.tcg_price) || 0;
                totals.tcgLow += tcgLow * quantity;
            }
            
            if (fields.includes('tcgMarket')) {
                const tcgMarket = parseFloat(card.tcg_market_price) || 0;
                totals.tcgMarket += tcgMarket * quantity;
            }
            
            if (fields.includes('price')) {
                const price = parseFloat(card.tcg_market_price || card.tcg_price || card.price) || 0;
                totals.price += price * quantity;
            }
        });
        
        // Generate totals row
        const totalsRow = fields.map(field => {
            switch (field) {
                case 'cardName':
                    return 'TOTAL';
                case 'quantity':
                    return totals.quantity.toString();
                case 'tcgLow':
                    return totals.tcgLow.toFixed(2);
                case 'tcgMarket':
                    return totals.tcgMarket.toFixed(2);
                case 'price':
                    return totals.price.toFixed(2);
                default:
                    return '';
            }
        }).join(',');
        
        const csvContent = [header, ...rows, totalsRow].join('\n');
        
        return {
            content: csvContent,
            filename: `YGO_Session_${this.currentSession.setName}_${new Date().toISOString().split('T')[0]}.csv`,
            mimeType: 'text/csv'
        };
    }

    /**
     * Export session to Excel format (Excel compatible CSV)
     */
    exportSessionToExcel(selectedFields = null) {
        // For now, Excel export is the same as CSV export since it's Excel compatible
        // In the future, this could be enhanced to generate actual .xlsx files
        const csvExport = this.exportSessionToCSV(selectedFields);
        
        return {
            content: csvExport.content,
            filename: csvExport.filename.replace('.csv', '.csv'), // Keep as CSV for Excel compatibility
            mimeType: 'text/csv'
        };
    }

    /**
     * Generate downloadable export file
     * @param {string} format - Export format ('json', 'csv', 'excel')
     * @param {Array} selectedFields - Fields to include in export
     * @param {boolean} waitForPricing - Whether to wait for pricing data to load (default: true)
     * @returns {Promise<Object>} - Export file data
     */
    async generateExportFile(format = 'json', selectedFields = null, waitForPricing = true) {
        const exportData = await this.exportSession(format, selectedFields, waitForPricing);
        
        let content, filename, mimeType;
        
        if (format === 'csv') {
            content = exportData.content;
            filename = exportData.filename;
            mimeType = exportData.mimeType;
        } else {
            // JSON format
            content = JSON.stringify(exportData, null, 2);
            filename = `YGO_Session_${this.currentSession.setName}_${new Date().toISOString().split('T')[0]}.json`;
            mimeType = 'application/json';
        }
        
        // Create blob and download URL
        const blob = new Blob([content], { type: mimeType });
        const url = URL.createObjectURL(blob);
        
        return {
            blob,
            url,
            filename,
            cleanup: () => URL.revokeObjectURL(url)
        };
    }

    /**
     * Process card images (similar to addCard logic)
     * Ensures card images are properly extracted and set
     */
    processCardImages(card) {
        try {
            // Extract image URLs from card_images array if available (YGO API format)
            if (card.card_images && Array.isArray(card.card_images) && card.card_images.length > 0) {
                const firstImage = card.card_images[0];
                card.image_url = firstImage.image_url || card.image_url;
                card.image_url_small = firstImage.image_url_small || card.image_url_small;
                card.image_url_cropped = firstImage.image_url_cropped || card.image_url_cropped;
                this.logger.debug(`Processed image URLs from card_images for card ${card.name || card.id}: ${firstImage.image_url}`);
            }
            
            // Ensure at least some image URL exists if not already set
            if (!card.image_url && !card.image_url_small && !card.image_url_cropped) {
                // Try to construct a basic image URL if we have card ID or name
                if (card.id && typeof card.id === 'number') {
                    // YGO API format image URLs
                    card.image_url = `https://storage.googleapis.com/ygoprodeck.com/pics/${card.id}.jpg`;
                    card.image_url_small = `https://storage.googleapis.com/ygoprodeck.com/pics_small/${card.id}.jpg`;
                    card.image_url_cropped = `https://storage.googleapis.com/ygoprodeck.com/pics_artgame/${card.id}.jpg`;
                    this.logger.debug(`Generated image URLs for card ${card.name || card.id} using card ID: ${card.id}`);
                }
            }
            
            return card;
        } catch (error) {
            this.logger.warn('Failed to process card images:', error);
            return card;
        }
    }

    /**
     * Import session data
     * Supports both new format (with setId) and legacy format (with cards array)
     */
    async importSession(sessionData) {
        try {
            // Validate session data
            if (!sessionData) {
                throw new Error('Invalid session data: No data provided');
            }
            
            // Stop current session if active
            if (this.sessionActive) {
                await this.stopSession();
            }
            
            let processedSession;
            
            // Check if this is legacy format (has cards array but no setId)
            if (!sessionData.setId && Array.isArray(sessionData.cards)) {
                this.logger.info('Detected legacy session format, converting...');
                processedSession = await this.convertLegacySessionFormat(sessionData);
            } else if (sessionData.setId) {
                // New format - use as is but still clean up any contaminated data
                this.logger.info('Detected new session format');
                processedSession = {
                    ...sessionData,
                    id: this.generateSessionId(), // Generate new ID
                    importedAt: new Date().toISOString()
                };
                
                // Clean up cards in new format as well
                if (processedSession.cards && Array.isArray(processedSession.cards)) {
                    processedSession.cards = processedSession.cards.map((card, index) => {
                        if (!card || typeof card !== 'object') {
                            return card;
                        }
                        
                        const cleanedCard = { ...card };
                        
                        // Clean up contaminated set name fields
                        if (cleanedCard.booster_set_name && cleanedCard.booster_set_name.includes('?')) {
                            const cleanSetName = cleanedCard.booster_set_name.split('?')[0].trim();
                            this.logger.debug(`Cleaned booster_set_name in new format: "${cleanedCard.booster_set_name}" -> "${cleanSetName}"`);
                            cleanedCard.booster_set_name = cleanSetName;
                        }
                        
                        // Ensure pricing data integrity for imported cards
                        if (cleanedCard.tcg_price || cleanedCard.tcg_market_price) {
                            // Mark this card as having valid imported pricing data
                            cleanedCard.importedPricing = true;
                            cleanedCard.price_status = cleanedCard.price_status || 'imported';
                            
                            // Ensure price field is set for compatibility
                            if (!cleanedCard.price) {
                                cleanedCard.price = parseFloat(cleanedCard.tcg_market_price || cleanedCard.tcg_price || '0');
                            }
                            
                            this.logger.info(`[IMPORT DEBUG - NEW FORMAT] Preserved pricing for ${cleanedCard.name}: TCG Low: $${cleanedCard.tcg_price}, TCG Market: $${cleanedCard.tcg_market_price}, Status: ${cleanedCard.price_status}, ImportedPricing: ${cleanedCard.importedPricing}`);
                        } else {
                            this.logger.warn(`[IMPORT DEBUG - NEW FORMAT] Card ${cleanedCard.name} has no pricing data to preserve`);
                        }
                        
                        return cleanedCard;
                    });
                }
            } else {
                throw new Error('Invalid session data: Missing required fields (setId or cards array)');
            }
            
            // Set as current session
            this.currentSession = processedSession;
            
            // Process images for all cards in the session and ensure pricing data integrity
            if (this.currentSession.cards && Array.isArray(this.currentSession.cards)) {
                this.currentSession.cards = this.currentSession.cards.map((card, index) => {
                    // Process images
                    const processedCard = this.processCardImages(card);
                    
                    // Log pricing data for imported cards to help with debugging
                    if (processedCard.tcg_price || processedCard.tcg_market_price) {
                        this.logger.info(`[FINAL IMPORT DEBUG] Imported card ${index + 1} "${processedCard.name}" final pricing: TCG Low: $${processedCard.tcg_price || 'N/A'}, TCG Market: $${processedCard.tcg_market_price || 'N/A'}, Status: ${processedCard.price_status || 'N/A'}, ImportedPricing: ${processedCard.importedPricing}`);
                    } else {
                        this.logger.warn(`[FINAL IMPORT DEBUG] Imported card ${index + 1} "${processedCard.name}" has no pricing data after processing`);
                    }
                    
                    return processedCard;
                });
                this.logger.info(`Processed images and verified pricing for ${this.currentSession.cards.length} imported cards`);
            }
            
            // Find the set
            if (processedSession.setId) {
                this.currentSet = this.cardSets.find(s => s.id === processedSession.setId || s.code === processedSession.setId || s.name === processedSession.setId);
                
                // Load set cards if we found the set (but don't fail import if this fails)
                if (this.currentSet) {
                    try {
                        await this.loadSetCards(this.currentSet.id);
                    } catch (setCardsError) {
                        this.logger.warn(`Could not load set cards for ${this.currentSet.id}, but import will continue: ${setCardsError.message}`);
                    }
                } else {
                    this.logger.warn(`Could not find card set for ID: ${processedSession.setId}`);
                }
            }
            
            this.sessionActive = true;
            
            this.emitSessionUpdate(this.currentSession);
            
            // Validate pricing data integrity for debugging
            this.validateImportedPricingData();
            
            this.logger.info(`Session imported successfully with ${this.currentSession.cards.length} cards`);
            return this.currentSession;
            
        } catch (error) {
            this.logger.error('Failed to import session:', error);
            throw error;
        }
    }

    /**
     * Convert legacy session format to new format
     * Legacy format: { cards: [...], current_set: "...", set_cards: [...], last_saved: "..." }
     * New format: { id: "...", setId: "...", setName: "...", cards: [...], startTime: "...", ... }
     */
    async convertLegacySessionFormat(legacyData) {
        try {
            this.logger.info('Converting legacy session format...');
            
            // Extract cards array
            const cards = legacyData.cards || [];
            this.logger.info(`[IMPORT DEBUG] Starting conversion of ${cards.length} cards from legacy format`);
            
            // Log first few cards for debugging
            if (cards.length > 0) {
                this.logger.info(`[IMPORT DEBUG] Sample cards from import:`, cards.slice(0, 3).map(card => ({
                    name: card?.name || card?.card_name,
                    rarity: card?.card_rarity || card?.rarity,
                    tcg_price: card?.tcg_price,
                    tcg_market_price: card?.tcg_market_price,
                    set_code: card?.set_code,
                    card_number: card?.card_number,
                    type: typeof card,
                    hasName: !!(card?.name || card?.card_name)
                })));
            }
            
            // Determine set information
            let setId = null;
            let setName = null;
            
            // Try to extract set info from current_set field
            if (legacyData.current_set) {
                if (typeof legacyData.current_set === 'string') {
                    setName = legacyData.current_set;
                    setId = legacyData.current_set;
                } else if (typeof legacyData.current_set === 'object') {
                    setName = legacyData.current_set.name || legacyData.current_set.set_name;
                    setId = legacyData.current_set.id || legacyData.current_set.code || legacyData.current_set.set_code;
                }
            }
            
            // If no set info from current_set, try to infer from first card
            if (!setId && cards.length > 0) {
                const firstCard = cards[0];
                
                // Try various fields that might contain set info, prioritizing clean fields
                if (firstCard.target_set_name) {
                    setName = firstCard.target_set_name;
                    setId = firstCard.set_code || firstCard.target_set_name;
                    this.logger.debug(`Using target_set_name: ${setName} (${setId})`);
                } else if (firstCard.set_code && firstCard.set_code !== 'N/A') {
                    setId = firstCard.set_code;
                    // Try to find a clean set name, avoiding contaminated booster_set_name
                    if (firstCard.set_name && !firstCard.set_name.includes('?')) {
                        setName = firstCard.set_name;
                    } else {
                        setName = firstCard.set_code; // Fallback to set code
                    }
                    this.logger.debug(`Using set_code: ${setName} (${setId})`);
                } else if (firstCard.card_sets && Array.isArray(firstCard.card_sets) && firstCard.card_sets.length > 0) {
                    const cardSet = firstCard.card_sets[0];
                    setName = cardSet.set_name;
                    setId = cardSet.set_code;
                    this.logger.debug(`Extracted set info from card_sets: ${setName} (${setId})`);
                } else if (firstCard.booster_set_name) {
                    // Use booster_set_name as last resort, but clean it up
                    let cleanBoosterSetName = firstCard.booster_set_name;
                    if (cleanBoosterSetName.includes('?')) {
                        cleanBoosterSetName = cleanBoosterSetName.split('?')[0].trim();
                        this.logger.debug(`Cleaned booster_set_name for set extraction: "${firstCard.booster_set_name}" -> "${cleanBoosterSetName}"`);
                    }
                    setName = cleanBoosterSetName;
                    setId = firstCard.set_code || cleanBoosterSetName;
                }
                
                // Additional fallback - look for common set-related fields
                if (!setId) {
                    if (firstCard.set_name && firstCard.set_code) {
                        setName = firstCard.set_name;
                        setId = firstCard.set_code;
                    } else if (firstCard.card_name && firstCard.card_name.includes(' - ')) {
                        // Try to extract set from card name format like "Card Name - Set Name (CODE)"
                        const nameParts = firstCard.card_name.split(' - ');
                        if (nameParts.length > 1) {
                            const setInfo = nameParts[1];
                            const codeMatch = setInfo.match(/\(([^)]+)\)$/);
                            if (codeMatch) {
                                setId = codeMatch[1];
                                setName = setInfo.replace(/\s*\([^)]+\)$/, '');
                            } else {
                                setName = setInfo;
                                setId = setInfo;
                            }
                        }
                    }
                }
            }
            
            // Use fallback if still no set info
            if (!setId) {
                setId = 'imported-session';
                setName = 'Imported Session';
                this.logger.warn('Could not determine set information from legacy data, using fallback');
            }
            
            // Process cards to ensure they have required fields and clean up data
            const processedCards = [];
            const skippedCards = [];
            
            this.logger.info(`[IMPORT DEBUG] Processing ${cards.length} cards...`);
            
            cards.forEach((card, index) => {
                this.logger.debug(`[IMPORT DEBUG] Processing card ${index + 1}/${cards.length}:`, {
                    name: card?.name || card?.card_name,
                    type: typeof card,
                    isNull: card === null,
                    isUndefined: card === undefined,
                    isObject: typeof card === 'object' && card !== null
                });
                
                // Basic validation - only skip truly invalid objects
                if (!card || typeof card !== 'object') {
                    this.logger.warn(`[IMPORT DEBUG] Skipping invalid card at index ${index}: ${card} (type: ${typeof card})`);
                    skippedCards.push({
                        index,
                        reason: 'Invalid card object',
                        card: card,
                        type: typeof card
                    });
                    return;
                }
                
                // Check for card name - be more flexible about the source
                const cardName = card.name || card.card_name;
                if (!cardName || typeof cardName !== 'string' || cardName.trim() === '') {
                    this.logger.warn(`[IMPORT DEBUG] Skipping card at index ${index}: Missing or invalid name. Card data:`, {
                        name: card.name,
                        card_name: card.card_name,
                        hasName: !!card.name,
                        hasCardName: !!card.card_name,
                        nameType: typeof card.name,
                        cardNameType: typeof card.card_name,
                        // Include some other fields for debugging
                        id: card.id,
                        tcg_price: card.tcg_price,
                        tcg_market_price: card.tcg_market_price
                    });
                    skippedCards.push({
                        index,
                        reason: 'Missing or invalid name',
                        card: {
                            name: card.name,
                            card_name: card.card_name,
                            id: card.id,
                            tcg_price: card.tcg_price,
                            tcg_market_price: card.tcg_market_price,
                            set_code: card.set_code
                        }
                    });
                    return;
                }
                
                this.logger.debug(`[IMPORT DEBUG] Card ${index + 1} "${cardName}" passed validation, processing...`);
                
                const processedCard = {
                    // Preserve all original card data
                    ...card,
                    // Ensure required fields exist
                    id: card.id || this.generateCardId(),
                    quantity: typeof card.quantity === 'number' ? card.quantity : 1,
                    addedAt: card.timestamp || card.addedAt || new Date().toISOString(),
                    // Ensure name exists
                    name: cardName
                };
                
                // Debug: Log the original card data for pricing fields
                this.logger.info(`[CARD PROCESSING DEBUG] Original card ${index + 1} "${cardName}": tcg_price=${card.tcg_price}, tcg_market_price=${card.tcg_market_price}, price_status=${card.price_status}`);
                
                // Clean up contaminated set name fields (remove URL fragments)
                if (processedCard.booster_set_name && processedCard.booster_set_name.includes('?')) {
                    const cleanSetName = processedCard.booster_set_name.split('?')[0].trim();
                    this.logger.debug(`Cleaned booster_set_name: "${processedCard.booster_set_name}" -> "${cleanSetName}"`);
                    processedCard.booster_set_name = cleanSetName;
                }
                
                // Ensure pricing data integrity for imported cards
                if (card.tcg_price || card.tcg_market_price) {
                    // Mark this card as having valid imported pricing data
                    processedCard.importedPricing = true;
                    processedCard.price_status = processedCard.price_status || 'imported';
                    
                    // Ensure price field is set for compatibility
                    if (!processedCard.price) {
                        processedCard.price = parseFloat(card.tcg_market_price || card.tcg_price || '0');
                    }
                    
                    this.logger.info(`[IMPORT DEBUG] Preserved pricing for ${processedCard.name}: TCG Low: $${card.tcg_price}, TCG Market: $${card.tcg_market_price}, Status: ${processedCard.price_status}, ImportedPricing: ${processedCard.importedPricing}`);
                } else {
                    this.logger.debug(`[IMPORT DEBUG] Card ${processedCard.name} has no pricing data to preserve`);
                }
                
                // Process images for this card
                const finalCard = this.processCardImages(processedCard);
                processedCards.push(finalCard);
                
                this.logger.debug(`[IMPORT DEBUG] Successfully processed card ${index + 1}: "${cardName}"`);
            });
            
            // Log comprehensive import summary
            this.logger.info(`[IMPORT SUMMARY] Import processing complete:`, {
                totalInputCards: cards.length,
                successfullyProcessed: processedCards.length,
                skippedCards: skippedCards.length,
                skippedReasons: skippedCards.reduce((acc, skip) => {
                    acc[skip.reason] = (acc[skip.reason] || 0) + 1;
                    return acc;
                }, {})
            });
            
            // Log details about skipped cards
            if (skippedCards.length > 0) {
                this.logger.warn(`[IMPORT SUMMARY] Skipped cards details:`, skippedCards);
                skippedCards.forEach(skipped => {
                    this.logger.warn(`[IMPORT SUMMARY] Skipped card at index ${skipped.index}: ${skipped.reason}`, skipped.card);
                });
            }
            
            // Calculate statistics
            const statistics = this.calculateSessionStatistics(processedCards);
            
            // Create new format session
            const convertedSession = {
                id: this.generateSessionId(),
                setId: setId,
                setName: setName,
                cards: processedCards,
                startTime: legacyData.last_saved || new Date().toISOString(),
                endTime: null, // Session is being imported as active
                importedAt: new Date().toISOString(),
                legacyImport: true,
                statistics: statistics
            };
            
            this.logger.info(`[IMPORT SUMMARY] Converted legacy session: ${processedCards.length}/${cards.length} cards processed successfully, set: ${setName}`);
            
            return convertedSession;
            
        } catch (error) {
            this.logger.error('Failed to convert legacy session format:', error);
            throw new Error(`Failed to convert legacy session format: ${error.message}`);
        }
    }

    /**
     * Calculate session statistics from cards array
     */
    calculateSessionStatistics(cards) {
        const stats = {
            totalCards: 0,
            tcgLowTotal: 0,
            tcgMarketTotal: 0,
            rarityBreakdown: {},
            sessionDuration: 0
        };
        
        cards.forEach(card => {
            const quantity = card.quantity || 1;
            stats.totalCards += quantity;
            
            // Calculate separate totals for TCG Low and Market prices
            // Fix: Properly parse string prices and check for valid numbers
            const tcgLowPrice = parseFloat(card.tcg_price);
            if (card.tcg_price && !isNaN(tcgLowPrice) && tcgLowPrice > 0) {
                stats.tcgLowTotal += tcgLowPrice * quantity;
                this.logger.debug(`Added TCG Low: ${card.name} - $${tcgLowPrice} x ${quantity} = $${tcgLowPrice * quantity}`);
            }
            
            const tcgMarketPrice = parseFloat(card.tcg_market_price);
            if (card.tcg_market_price && !isNaN(tcgMarketPrice) && tcgMarketPrice > 0) {
                stats.tcgMarketTotal += tcgMarketPrice * quantity;
                this.logger.debug(`Added TCG Market: ${card.name} - $${tcgMarketPrice} x ${quantity} = $${tcgMarketPrice * quantity}`);
            }
            
            // Count rarity breakdown
            const rarity = card.card_rarity || card.rarity || 'Unknown';
            stats.rarityBreakdown[rarity] = (stats.rarityBreakdown[rarity] || 0) + quantity;
        });
        
        this.logger.info(`Session statistics calculated: ${stats.totalCards} cards, TCG Low Total: $${stats.tcgLowTotal.toFixed(2)}, TCG Market Total: $${stats.tcgMarketTotal.toFixed(2)}`);
        return stats;
    }

    /**
     * Start auto-save
     */
    startAutoSave() {
        if (this.autoSaveTimer) {
            clearInterval(this.autoSaveTimer);
        }
        
        this.autoSaveTimer = setInterval(async () => {
            if (this.sessionActive) {
                await this.saveSession();
            }
        }, this.config.autoSaveInterval);
        
        this.logger.debug('Auto-save started');
    }

    /**
     * Stop auto-save
     */
    stopAutoSave() {
        if (this.autoSaveTimer) {
            clearInterval(this.autoSaveTimer);
            this.autoSaveTimer = null;
        }
        
        this.logger.debug('Auto-save stopped');
    }

    // Utility methods
    generateSessionId() {
        return `session_${Date.now()}_${Math.random().toString(36).substr(2, 9)}`;
    }

    generateCardId() {
        return `card_${Date.now()}_${Math.random().toString(36).substr(2, 9)}`;
    }

    /**
     * Get information about cards with imported pricing data
     * @returns {Object} - Statistics about imported cards
     */
    getImportedCardsInfo() {
        if (!this.currentSession || !this.currentSession.cards) {
            return {
                totalCards: 0,
                importedCards: 0,
                cardsWithPricing: 0,
                importedCardsWithPricing: 0
            };
        }
        
        const totalCards = this.currentSession.cards.length;
        const importedCards = this.currentSession.cards.filter(card => 
            card.importedPricing === true || 
            card.price_status === 'imported' || 
            card.price_status === 'loaded'
        );
        const cardsWithPricing = this.currentSession.cards.filter(card => 
            card.tcg_price || card.tcg_market_price
        );
        const importedCardsWithPricing = importedCards.filter(card => 
            card.tcg_price || card.tcg_market_price
        );
        
        return {
            totalCards,
            importedCards: importedCards.length,
            cardsWithPricing: cardsWithPricing.length,
            importedCardsWithPricing: importedCardsWithPricing.length,
            hasImportedCards: importedCards.length > 0
        };
    }

    // Getter methods
    getCardSets() {
        return [...this.cardSets];
    }

    getCurrentSession() {
        return this.currentSession;
    }

    getCurrentSessionInfo() {
        if (!this.currentSession) {
            return {
                isActive: false,
                setName: 'None',
                cardCount: 0,
                status: 'No active session',
                statistics: {
                    tcgLowTotal: 0,
                    tcgMarketTotal: 0
                }
            };
        }
        
        return {
            isActive: this.sessionActive,
            setName: this.currentSession.setName,
            cardCount: this.currentSession.cards.length,
            status: this.sessionActive ? 'Active' : 'Stopped',
            sessionId: this.currentSession.id,
            startTime: this.currentSession.startTime,
            cards: this.currentSession.cards,
            statistics: this.currentSession.statistics
        };
    }

    isSessionActive() {
        return this.sessionActive;
    }

    /**
     * Event handling
     */
    onSessionStart(callback) {
        this.listeners.sessionStart.push(callback);
    }

    onSessionStop(callback) {
        this.listeners.sessionStop.push(callback);
    }

    onSessionUpdate(callback) {
        this.listeners.sessionUpdate.push(callback);
    }

    onCardAdded(callback) {
        this.listeners.cardAdded.push(callback);
    }

    onCardUpdated(callback) {
        this.addEventListener('cardUpdated', callback);
    }

    onCardRemoved(callback) {
        this.listeners.cardRemoved.push(callback);
    }

    onSessionClear(callback) {
        this.listeners.sessionClear.push(callback);
    }

    /**
     * Register a callback for set switched events
     * @param {Function} callback - The callback function
     */
    onSetSwitched(callback) {
        this.listeners.setSwitched.push(callback);
    }

    emitSessionStart(session) {
        this.listeners.sessionStart.forEach(callback => {
            try {
                callback(session);
            } catch (error) {
                this.logger.error('Error in session start callback:', error);
            }
        });
    }

    emitSessionStop(session) {
        this.listeners.sessionStop.forEach(callback => {
            try {
                callback(session);
            } catch (error) {
                this.logger.error('Error in session stop callback:', error);
            }
        });
    }

    emitSessionUpdate(session) {
        this.listeners.sessionUpdate.forEach(callback => {
            try {
                callback(session);
            } catch (error) {
                this.logger.error('Error in session update callback:', error);
            }
        });
    }

    emitCardAdded(card) {
        this.listeners.cardAdded.forEach(callback => {
            try {
                callback(card);
            } catch (error) {
                this.logger.error('Error in card added callback:', error);
            }
        });
    }

    emitCardRemoved(card) {
        this.listeners.cardRemoved.forEach(callback => {
            try {
                callback(card);
            } catch (error) {
                this.logger.error('Error in card removed callback:', error);
            }
        });
    }

    emitSessionClear() {
        this.listeners.sessionClear.forEach(callback => {
            try {
                callback();
            } catch (error) {
                this.logger.error('Error in session clear callback:', error);
            }
        });
    }

    /**
     * General event emitter method
     */
    emit(eventName, data) {
        if (this.listeners[eventName]) {
            this.listeners[eventName].forEach(callback => {
                try {
                    callback(data);
                } catch (error) {
                    this.logger.error(`Error in ${eventName} callback:`, error);
                }
            });
        }
    }

    /**
     * Add event listener
     */
    addEventListener(eventName, callback) {
        if (!this.listeners[eventName]) {
            this.listeners[eventName] = [];
        }
        this.listeners[eventName].push(callback);
    }

    /**
     * Remove event listener
     */
    removeEventListener(eventName, callback) {
        if (this.listeners[eventName]) {
            const index = this.listeners[eventName].indexOf(callback);
            if (index > -1) {
                this.listeners[eventName].splice(index, 1);
            }
        }
    }

    /**
     * Debug method to validate pricing data integrity for imported sessions
     * This helps identify if pricing data is being lost or overwritten
     */
    validateImportedPricingData() {
        if (!this.currentSession || !this.currentSession.cards) {
            this.logger.warn('No session or cards to validate');
            return;
        }
        
        const report = {
            totalCards: this.currentSession.cards.length,
            cardsWithPricing: 0,
            cardsWithImportedPricing: 0,
            cardsWithContaminatedSetNames: 0,
            pricingMismatches: []
        };
        
        this.currentSession.cards.forEach((card, index) => {
            // Check pricing data
            if (card.tcg_price || card.tcg_market_price) {
                report.cardsWithPricing++;
                
                if (card.importedPricing === true || card.price_status === 'imported' || card.price_status === 'loaded') {
                    report.cardsWithImportedPricing++;
                }
            }
            
            // Check for contaminated set names
            if (card.booster_set_name && card.booster_set_name.includes('?')) {
                report.cardsWithContaminatedSetNames++;
                this.logger.warn(`Card ${index + 1} "${card.name}" has contaminated booster_set_name: "${card.booster_set_name}"`);
            }
            
            // Log detailed pricing info for first few cards
            if (index < 3) {
                this.logger.info(`Card ${index + 1} "${card.name}" pricing details:`, {
                    tcg_price: card.tcg_price,
                    tcg_market_price: card.tcg_market_price,
                    price: card.price,
                    price_status: card.price_status,
                    importedPricing: card.importedPricing,
                    booster_set_name: card.booster_set_name,
                    target_set_name: card.target_set_name,
                    set_code: card.set_code
                });
            }
        });
        
        this.logger.info('Import pricing validation report:', report);
        return report;
    }
}<|MERGE_RESOLUTION|>--- conflicted
+++ resolved
@@ -92,12 +92,8 @@
     getApiUrl() {
         // realBackendAPI.py backend runs on port 8081
         // Based on the realBackendAPI.py backend API
-<<<<<<< HEAD
         return config.API_URL || 'http://127.0.0.1:8081';
-=======
-        return 'https://ygopyguy.onrender.com';
-        //return 'http://127.0.0.1:8081';
->>>>>>> 6376e21b
+
     }
 
     /**
