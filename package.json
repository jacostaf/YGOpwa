--- conflicted
+++ resolved
@@ -6,11 +6,7 @@
   "main": "index.html",
   "scripts": {
     "start": "python3 -m http.server 8080 --directory .",
-<<<<<<< HEAD
-    "dev": "python3 -m http.server 10039 --directory . --bind 127.0.0.1",
-=======
     "dev": "python3 -m http.server 4055 --directory . --bind 127.0.0.1",
->>>>>>> 6376e21b
     "test": "node src/tests/runner.js",
     "test-voice": "node src/tests/voice.test.js",
     "build": "node scripts/build.js",
